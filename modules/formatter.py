# -*- coding: utf-8 -*-
import re
import os
import itertools
import pickle
from elman_network import np
import word2vec


class InputFormatter:
<<<<<<< HEAD
    def __init__(self, results_dir, input_dir, lex_fname, role_fname, evsem_fname, fixed_weights,
                 fixed_weights_identif, exclude_lang, language, trainset, testset, semantic_gender, emphasis, prodrop,
                 plot_title):
=======
    def __init__(self, results_dir, input_dir, lex_fname, concept_fname, role_fname, evsem_fname, fixed_weights,
                 fixed_weights_identif, language, trainingset, testset, semantic_gender, emphasis,
                 prodrop, plot_title):
>>>>>>> fe67ff6c
        """ This class mostly contains helper functions that set the I/O for the Dual-path model (SRN)."""
        self.input_dir = input_dir  # folder that contains training/test files, the lexicon, roles and event-sem
        self.pos, self.lexicon = self._read_lexicon_and_pos(lex_fname)
        self.concepts = word2vec.load('word2vec/text8.bin')
        self.identif = ['PRON', 'DEF', 'INDEF']
        self.languages = self._read_file_to_list('target_lang.in')
        self.roles = self._read_file_to_list(role_fname)
        self.event_semantics = self._read_file_to_list(evsem_fname)
        self.results_dir = results_dir  # directory where the results are saved
        self.prodrop = prodrop
        self.emphasis_percentage = emphasis
        self.semantic_gender = semantic_gender
        self.testset = testset
        self.trainingset = trainingset  # names of training and test set file names
        self.trainlines = self.read_set()
        self.num_train = len(self.trainlines)
        self.testlines = self.read_set(test=True)
        self.num_test = len(self.testlines)
        self.test_sentences_with_pronoun = self._number_of_test_pronouns()
        self.lexicon_to_concept = self._read_pickled_file('lexicon_to_concept.pickled')
        # |----------PARAMS----------|
        # fixed_weight is the activation between roles-concepts and evsem. The value is rather arbitrary unfortunately.
        # Using a really low value (e.g. 1) makes it difficult (but possible) for the model to learn the associations
        self.fixed_weights = fixed_weights
        self.fixed_identif = fixed_weights_identif
        self.period_idx = self.lexicon.index('.')
        self.to_preposition_idx = self.lexicon.index('to')
        # the verb suffix -ó is the first entry in the ES lexicon
        self.code_switched_idx = self.lexicon.index('-ó') if '-ó' in self.lexicon else None
<<<<<<< HEAD
        self.idx_en_pronoun = [self.lexicon.index('he'), self.lexicon.index('she')]
        self.determiners = [self.lexicon.index('a'), self.lexicon.index('the')]
        self.allowed_structures = self._read_allowed_structures()  # all allowed POS structures (in the train file)
=======
        self.idx_en_pronoun = [self.lexicon.index('he'), self.lexicon.index('she'), self.lexicon.index('it')]
        self.determiners = [self.lexicon.index('a'), self.lexicon.index('the'), self.lexicon.index('un'),
                            self.lexicon.index('una'), self.lexicon.index('la'), self.lexicon.index('el')]
        self.allowed_structures = self._read_allowed_structures()  # all allowed POS structures (in the training file)
>>>>>>> fe67ff6c
        self.event_sem_size = len(self.event_semantics)
        self.lexicon_size = len(self.lexicon)
        self.concept_size = self.concepts['dog'].size  # concepts.__sizeof__()
        self.identif_size = len(self.identif)
        self.roles_size = len(self.roles)

        self.plot_title = plot_title
        self.lang = language

    def _number_of_test_pronouns(self):
        regexp = re.compile(r'(^| )(s)?he ')  # looks for "he /she / he / she "
        return len([line for line in self.testlines if regexp.search(line)])

    def read_set(self, set_name=None, test=False):
        """
        :param set_name: file name (optional)
        :param test: if file name is not provided, we need to specify whether it's a testset (test=True) or trainingset
        :return:
        """

        if not set_name:
            if test:
                set_name = self.testset
            else:
                set_name = self.trainingset
        lines = self._read_file_to_list(set_name)

        if self.prodrop:  # make pro-drop
            if self.emphasis_percentage > 0:  # keep pronoun if emphasized
                es_line_idx = [idx for idx, x in enumerate(lines) if 'ES,' in x]
                num_emphasized = len(es_line_idx) * self.emphasis_percentage / 100
                for es_idx in np.random.choice(es_line_idx, num_emphasized, replace=False):
                    lines[es_idx] = lines[es_idx].replace('AGENT=', 'AGENT=EMPH,')
                lines = [re.sub(r'(^| )(él|ella) ', ' ', line) if 'EMPH,' not in line else line for line in lines]
            else:
                lines = [re.sub(r'(^| )(él|ella) ', ' ', line) for line in lines]
        # elif not self.emphasis: lines = [re.sub(r',EMPH', '', sentence) for sentence in lines]

        if not self.semantic_gender:
<<<<<<< HEAD
            lines = [re.sub(',(M|F)(,|;|$)', r'\2', line) for line in lines]  # re.sub(',(M|F)(,|;|$)', r'\2', lines)
=======
            lines = [re.sub(',(M|F)(,|;|$)', r'\2', line) for line in lines]
>>>>>>> fe67ff6c

        return lines

    def _read_allowed_structures(self):
        all_pos = [self.sentence_indeces_pos(sentence.split("##")[0].split(), convert_to_idx=True)
                   for sentence in self.trainlines]
        all_pos.sort()
        return list(all_pos for all_pos,_ in itertools.groupby(all_pos))

    def _read_lexicon_and_pos(self, fname):
        """
        :param fname: the name of the file that contains a list of categories (eg. noun, verb) and the lexicon
        :return: lexicon is a list of words, and pos is a dict that contains information regarding the index
                 (in the list of lexicon) of the word for each category. E.g. {'noun': [0, 1], 'verb': [2, 3, 4]}
        """
        lexicon = ['', '.']  # position 0 is >almost< never predicted! Check why
        pos = {'': [0], '.': [1]}  # made-up POS for position 0 (empty string) and extra position for period
        prev_pos = ''
        pos_start = pos_end = 2
        for line in self._read_file_to_list(fname):
            if line.endswith(":"):  # POS lines are introduced by a colon (:) otherwise it's a lexicon item
                if prev_pos:
                    if prev_pos in pos:
                        pos[prev_pos] += range(pos_start, pos_end)
                    else:
                        pos[prev_pos] = range(pos_start, pos_end)
                    pos_start = pos_end
                prev_pos = line[:-1]  # remove the colon, use it as a dict key for pos (dictionary)
            elif line not in lexicon:  # make sure there are no duplicate words
                lexicon.append(line)
                pos_end += 1
        if prev_pos in pos:
            pos[prev_pos] += range(pos_start, pos_end)
        else:
            pos[prev_pos] = range(pos_start, pos_end)  # this adds the last syntactic category
        return pos, lexicon

    def _read_file_to_list(self, fname):
        """
        :param fname: file name
        :return: Simply reads a file into a list while stripping newlines
        """
        if self.file_exists(fname):
            with open(os.path.join(self.input_dir, fname)) as f:
                lines = [line.rstrip('\n') for line in f]
            return lines

    def _read_pickled_file(self, fname):
        if self.file_exists(fname, warning=False):
            with open(os.path.join(self.input_dir, fname)) as f:
                return pickle.load(f)
        return {}

    def file_exists(self, fname, warning=True):
        if not os.path.isfile(os.path.join(self.input_dir, fname)):  # make sure the file exists
            if warning:
                import warnings
                warnings.warn("File '%s' doesn't exist, did you want that?" % os.path.join(self.input_dir, fname))
            return False
        return True

    def pos_lookup(self, word_idx):
        """
        :param word_idx: the index of the word in the lexicon
        :return: It looks up the pos dictionary and returns the category of
        the word (noun, verb etc)
        """
        for pos, idx in self.pos.iteritems():
            if word_idx in idx:
                return pos
        import sys  # in case the word index is not available
        sys.exit("No POS found for word %s (%s)" % (word_idx, self.lexicon[word_idx]))

    def sentence_from_indeces(self, sentence_idx):
        """
        :param sentence_idx: list with sentence indeces
        :return: converts a list of idx into a sentence (string of words)
        """
        return " ".join([self.lexicon[idx] for idx in sentence_idx])

    def sentence_indeces(self, sentence_lst):
        """
        :param sentence_lst: intended sentence in a list (split string) format, e.g., ['the', 'cat', 'walk', '-s']
        :return: list of activations in the lexicon for the words above (e.g. [0, 4, 33, 20]
        """
        return [self.lexicon.index(w) for w in sentence_lst]

    def sentence_indeces_pos(self, sentence_idx, remove_period=True, convert_to_idx=False):
        """
        :param sentence_idx: sentence in list format. Either contains activations in the lexicon for the sentence
        or the words (in that case, convert_to_idx should be set to True)
        :param remove_period: whether to remove the period (last element) from the sentence (useful when checking POS)
        :param convert_to_idx: if sentence_idx contains list of words, they first need to be converted to the
        respective indeces
        :return:
        """
        if convert_to_idx:
            sentence_idx = self.sentence_indeces(sentence_idx)
        if remove_period and sentence_idx[-1] == self.period_idx:
            sentence_idx = sentence_idx[:-1]
        return [self.pos_lookup(word_idx) for word_idx in sentence_idx]
    
    def get_message_info(self, message):
        """ :param message: string, e.g. "ACTION=CARRY;AGENT=FATHER,DEF;PATIENT=STICK,INDEF
                            E=PAST,PROG" which maps roles (AGENT, PATIENT, ACTION) with concepts and also
                            gives information about the event-semantics (E)
        """
        norm_activation = 1  # 0.5 ? 1?
        reduced_activation = 0  # 0.1-4
        event_sem_activations = np.array([-1] * self.event_sem_size)
        # include the identifiness, i.e. def, indef, pronoun, emph(asis)
        weights_role_concept = np.zeros((self.roles_size, self.identif_size + self.concept_size))
        target_lang_activations = np.zeros(len(self.languages))
        for info in message.split(';'):
            role, what = info.split("=")
            if role == "E":  # retrieve activations for the event-sem layer
                activation = norm_activation
                for event in what.split(","):
                    if event == "-1":  # if -1 precedes an event-sem its activation should be lower than 1
                        activation = reduced_activation
                        break
                    if event in self.languages:
                        target_lang_activations[self.languages.index(event)] = activation
                    else:  # activate
                        event_sem_activations[self.event_semantics.index(event)] = activation
                    activation = norm_activation  # reset activation levels to maximum
            else:
                #  the weight activations between the role and the concepts are the activation values of that certain
                #  concept. E.g. if the role is DOG, and the 1st node of 'dog' is 0.08 then the connection will be 0.08
                for concept in what.split(","):
                    if concept in self.identif:
                        weights_role_concept[self.roles.index(role)][self.identif.index(concept)] = self.fixed_identif
                    else:
                        lex = next(key for key, value in self.lexicon_to_concept.items() if value == concept)
                        try:
                            activation_vector = self.concepts[lex]
                        except:
                            activation_vector = self.concepts['unknown']
                        for i, w2v_activation in enumerate(activation_vector):
                            weights_role_concept[self.roles.index(role)][self.identif_size + i] = w2v_activation
        return weights_role_concept, event_sem_activations, target_lang_activations, message

    def training_is_successful(self, x, threshold=75):
        return np.true_divide(x[-1] * 100, self.num_test) > threshold


def take_average_of_valid_results(valid_results):
    results_average = {}
    for key in valid_results[0].keys():
        results_average[key] = {'training': [], 'test': []}
        for simulation in valid_results:
            for t in ['training', 'test']:
                if results_average[key][t] != []:  # do not simplify ( != [] is necessary)
                    results_average[key][t] = np.add(results_average[key][t], simulation[key][t])
                elif t in simulation[key]:
                    results_average[key][t] = simulation[key][t]
    # now average over all simulations
    for key, v in results_average.items():
        for t in ['training', 'test']:
            results_average[key][t] = np.true_divide(v[t], len(valid_results))
    return results_average<|MERGE_RESOLUTION|>--- conflicted
+++ resolved
@@ -8,15 +8,9 @@
 
 
 class InputFormatter:
-<<<<<<< HEAD
     def __init__(self, results_dir, input_dir, lex_fname, role_fname, evsem_fname, fixed_weights,
-                 fixed_weights_identif, exclude_lang, language, trainset, testset, semantic_gender, emphasis, prodrop,
+                 fixed_weights_identif, language, trainingset, testset, semantic_gender, emphasis, prodrop,
                  plot_title):
-=======
-    def __init__(self, results_dir, input_dir, lex_fname, concept_fname, role_fname, evsem_fname, fixed_weights,
-                 fixed_weights_identif, language, trainingset, testset, semantic_gender, emphasis,
-                 prodrop, plot_title):
->>>>>>> fe67ff6c
         """ This class mostly contains helper functions that set the I/O for the Dual-path model (SRN)."""
         self.input_dir = input_dir  # folder that contains training/test files, the lexicon, roles and event-sem
         self.pos, self.lexicon = self._read_lexicon_and_pos(lex_fname)
@@ -46,16 +40,9 @@
         self.to_preposition_idx = self.lexicon.index('to')
         # the verb suffix -ó is the first entry in the ES lexicon
         self.code_switched_idx = self.lexicon.index('-ó') if '-ó' in self.lexicon else None
-<<<<<<< HEAD
-        self.idx_en_pronoun = [self.lexicon.index('he'), self.lexicon.index('she')]
+        self.idx_en_pronoun = [self.lexicon.index('he'), self.lexicon.index('she'), self.lexicon.index('it')]
         self.determiners = [self.lexicon.index('a'), self.lexicon.index('the')]
-        self.allowed_structures = self._read_allowed_structures()  # all allowed POS structures (in the train file)
-=======
-        self.idx_en_pronoun = [self.lexicon.index('he'), self.lexicon.index('she'), self.lexicon.index('it')]
-        self.determiners = [self.lexicon.index('a'), self.lexicon.index('the'), self.lexicon.index('un'),
-                            self.lexicon.index('una'), self.lexicon.index('la'), self.lexicon.index('el')]
         self.allowed_structures = self._read_allowed_structures()  # all allowed POS structures (in the training file)
->>>>>>> fe67ff6c
         self.event_sem_size = len(self.event_semantics)
         self.lexicon_size = len(self.lexicon)
         self.concept_size = self.concepts['dog'].size  # concepts.__sizeof__()
@@ -95,11 +82,7 @@
         # elif not self.emphasis: lines = [re.sub(r',EMPH', '', sentence) for sentence in lines]
 
         if not self.semantic_gender:
-<<<<<<< HEAD
-            lines = [re.sub(',(M|F)(,|;|$)', r'\2', line) for line in lines]  # re.sub(',(M|F)(,|;|$)', r'\2', lines)
-=======
             lines = [re.sub(',(M|F)(,|;|$)', r'\2', line) for line in lines]
->>>>>>> fe67ff6c
 
         return lines
 
