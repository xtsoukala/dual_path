--- conflicted
+++ resolved
@@ -437,37 +437,6 @@
             pos = [w.replace('verb', 'aux') for w in pos]"""
         return pos
 
-<<<<<<< HEAD
-    def get_message_info_OLD(self, message):
-        """ :param message: string, e.g. "ACTION=CARRY;AGENT=FATHER,DEF;PATIENT=STICK,INDEF
-                            E=PAST,PROG" which maps roles (AGENT, PATIENT, ACTION) with concepts and also
-                            gives information about the event-semantics (E)
-        """
-        norm_activation = 1  # 0.5 ?
-        reduced_activation = 0.4  # 0.1-4
-        event_sem_activations = torch.zeros(self.event_sem_size)  # or: [-1] * self.event_sem_size
-        # include the identifiness, i.e. def, indef, pronoun, emph(asis)
-        target_lang_activations = torch.zeros(self.languages_size)
-        target_language = None
-        for info in message.split(';'):
-            role, what = info.split("=")
-            if role == "E":  # retrieve activations for the event-sem layer
-                activation = norm_activation
-                for event in what.split(","):
-                    if event == "-1":  # if -1 precedes an event-sem its activation should be lower than 1
-                        activation = reduced_activation
-                        continue  # otherwise activation will revert to default
-                    elif event in self.languages:
-                        target_language = event
-                        target_lang_activations[self.languages.index(event)] = activation
-                    elif event == 'enes':
-                        target_language = event
-                        target_lang_activations = [0.5, 0.5]
-                    else:
-                        event_sem_activations[self.event_semantics.index(event)] = activation
-                    activation = norm_activation  # reset activation levels to maximum
-        return event_sem_activations, target_lang_activations, target_language
-=======
     @staticmethod
     def replace_verb_with_auxiliary(sentence_pos):
         if 'participle' in sentence_pos:
@@ -481,22 +450,15 @@
             idx = sentence_pos.index('verb')
             sentence_pos[idx] = 'participle'
         return sentence_pos
->>>>>>> ac6d3b85
 
     def get_message_info(self, message):
         """ :param message: string, e.g. "ACTION=CARRY;AGENT=FATHER,DEF;PATIENT=STICK,INDEF
                             E=PAST,PROG" which maps roles (AGENT, PATIENT, ACTION) with concepts and also
                             gives information about the event-semantics (E)
         """
-<<<<<<< HEAD
         norm_activation = 1  # 0.5 ?
-        reduced_activation = 0.4  # 0.1-4
+        reduced_activation = 0.7  # 0.1-4
         event_sem_activations = [0] * self.event_sem_size #np.zeros(self.event_sem_size)  # or: [-1] * self.event_sem_size
-=======
-        norm_activation = 1  # 1? 0.5 ?
-        reduced_activation = 0.7  # 0.8? 0.1-4
-        event_sem_activations = np.zeros(self.event_sem_size)  # np.array([-1] * self.event_sem_size)
->>>>>>> ac6d3b85
         event_sem_message = ''
         # include the identifiness, i.e. def, indef, pronoun, emph(asis)
         weights_role_concept = torch.zeros((self.roles_size, self.identif_and_concept_size))
@@ -591,14 +553,7 @@
         pass
 
     def training_is_successful(self, x, threshold):
-<<<<<<< HEAD
-        if x:
-            return true_divide(x[-1] * 100, self.num_test) >= threshold
-        print("Training did not pass the threshold: %s / %s" % (x, threshold))
-        return False
-=======
         return np.true_divide(x[-1] * 100, self.num_test) >= threshold
->>>>>>> ac6d3b85
 
     def df_query_to_idx(self, query, lang=None):
         if lang:
@@ -633,19 +588,9 @@
 
 
 def get_np_mean_and_std_err(x, summary_sim):
-<<<<<<< HEAD
-    #if not isinstance(x, np .ndarray):
-    #    x = np .array(x)
-    if summary_sim:
-        mean, std = x.mean(axis=0), standard_error(x.std(axis=0), summary_sim)  # mean of lists (per column)
-    else:
-        mean, std = x.mean(), x.std()  # we only want one number in this case (axis=1, mean per line)
-    return mean, std
-=======
     if not isinstance(x, np.ndarray):
         x = np.array(x)
     return x.mean(axis=0), standard_error(x.std(axis=0), summary_sim)  # mean of lists (per column)
->>>>>>> ac6d3b85
 
 
 def standard_error(std, num_simulations):
