import matplotlib
<<<<<<< HEAD
from modules.formatter import is_not_empty, get_np_mean_and_std_err, torch, extract_cs_keys, defaultdict, true_divide
=======
from modules.formatter import is_not_empty, np, extract_cs_keys, defaultdict
>>>>>>> ac6d3b85

matplotlib.use('Agg')  # needed for the server only
import matplotlib.pyplot as plt


class Plotter:
    def __init__(self, results_dir, summary_sim, title, epochs=0):
        self.results_dir = results_dir
        self.num_epochs = epochs
        self.epoch_range = range(epochs)
        self.bar_width = 0.35
        self.cs_results = {}
        self.results = {}
        self.title = title
        self.summary_sim = summary_sim
        self.plot_detailed_cs = False
        # green:4daf4a, orange:ff7f00, purple:984ea3, grey: 999999, brown:a65628, red:e41a1c, blue:377eb8, yellow:dede00
        self.cblind_friendly = ['#4daf4a', '#a65628', '#ff7f00', '#999999', '#984ea3', '#377eb8', '#e41a1c', '#dede00']
        self.colors = [('#4daf4a', '#dede00'), ('#984ea3', '#999999'), ('#377eb8', '')]
        self.color_bars = ['#4daf4a', '#984ea3', '#dede00', '#999999', '#e41a1c', '#377eb8', '#ff7f00', '#4daf4a',
                           '#a65628', '#984ea3', '#999999', '#e41a1c', '#dede00'] * 9
        line_styles = ['-', '--', '-.', ':'] * 10
        markers = ['.', ',', '+', '^', '*', 'x', '<', '>'] * 10
        self.assigned_colors = defaultdict()
        self.assigned_linestyle = defaultdict()
        self.assigned_markers = defaultdict()
        c = 0
        for i in ['is', 'has']:
            for p in ['participle', 'aux', 'right_after', 'after']:
                self.assigned_colors["%s_%s" % (i, p)] = self.cblind_friendly[c]
                self.assigned_colors["%s_%s_es_en" % (i, p)] = self.cblind_friendly[c]
                self.assigned_linestyle["%s_%s" % (i, p)] = line_styles[c]
                self.assigned_linestyle["%s_%s_es_en" % (i, p)] = line_styles[c]

                self.assigned_markers["%s_%s" % (i, p)] = markers[c]
                self.assigned_markers["%s_%s_es_en" % (i, p)] = markers[c]
                c += 1

        self.assigned_colors['progressive_tener'] = self.assigned_colors['progressive_aux'] = '#999999'
        self.assigned_colors['perfect_tener'] = self.assigned_colors['perfect_aux'] = '#377eb8'
        self.assigned_colors['progressive'] = self.assigned_colors['progressive_participle'] = '#4daf4a'
        self.assigned_colors['perfect'] = self.assigned_colors['perfect_participle'] = '#984ea3'

        self.assigned_markers['progressive_tener'] = self.assigned_markers['progressive_aux'] = ','
        self.assigned_markers['perfect_tener'] = self.assigned_markers['perfect_aux'] = 'x'
        self.assigned_markers['progressive'] = self.assigned_markers['progressive_participle'] = '.'
        self.assigned_markers['perfect'] = self.assigned_markers['perfect_participle'] = '*'

    def plot_changes_over_time(self, items_to_plot, test_percentage, training_percentage, ylabel, ylim, fname,
                               legend_loc='upper right'):
        for item_idx, item in enumerate(items_to_plot):
            test_value = self.percentage(self.results[item]['test'], test_percentage)
            plt.plot(self.epoch_range, test_value, color=self.colors[item_idx][0], label=item)
            if 'test-std_error' in self.results[item]:
                test_std_error = self.results[item]['test-std_error']
                lower_bound = self.percentage(self.results[item]['test'] - test_std_error, test_percentage)
                upper_bound = self.percentage(self.results[item]['test'] + test_std_error, test_percentage)
                plt.fill_between(self.epoch_range, lower_bound, upper_bound, facecolor=self.colors[item_idx][0],
                                 alpha=0.2)

            if 'training' in self.results[item]:
                if is_not_empty(training_percentage):
                    training_value = self.percentage(self.results[item]['training'], training_percentage)
                else:
                    training_value = self.results[item]['training']
                plt.plot(self.epoch_range, training_value, color=self.colors[item_idx][1],
                         label="%s (Training)" % item, linestyle='--')
        plt.xlabel('epochs')
        if ylabel:
            plt.ylabel(ylabel)
        plt.ylim([0, ylim])
        plt.xlim(0 if fname == "performance" else 1, max(self.epoch_range))  # only start from epoch 0 for "performance"
        plt.legend(loc=legend_loc, ncol=2, fancybox=True, shadow=True)
        plt.savefig(self.get_plot_path(fname))
        plt.close()

    def plot_multiple_changes_over_time(self, items_to_plot, test_percentage_lst, training_percentage, ylabel, ylim,
                                        fname, legend_loc='upper right'):
        for item_idx, item in enumerate(items_to_plot):
            test_value = self.percentage(self.results[item]['test'], test_percentage_lst[item_idx])
            plt.plot(self.epoch_range, test_value, color=self.colors[item_idx][0],
                     label=item.replace('_', ' ').replace('code switches', 'code-switches'))
            if 'test-std_error' in self.results[item]:
                test_std_error = self.results[item]['test-std_error']
                lower_bound = self.percentage(self.results[item]['test'] - test_std_error,
                                              test_percentage_lst[item_idx])
                upper_bound = self.percentage(self.results[item]['test'] + test_std_error,
                                              test_percentage_lst[item_idx])
                plt.fill_between(self.epoch_range, lower_bound, upper_bound, facecolor=self.colors[item_idx][0],
                                 alpha=0.2)

            if 'training' in self.results[item]:
                if is_not_empty(training_percentage):
                    training_value = self.percentage(self.results[item]['training'], training_percentage)
                else:
                    training_value = self.results[item]['training']
                plt.plot(self.epoch_range, training_value, color=self.colors[item_idx][1],
                         label="%s (Training)" % item, linestyle='--')
        plt.xlabel('epochs')
        if ylabel:
            plt.ylabel(ylabel)
        plt.ylim([0, ylim])
        plt.xlim(0 if fname == "performance" else 1, max(self.epoch_range))  # only start from epoch 0 for "performance"
        plt.xticks(np.arange(1, 30, 2))
        plt.legend(loc=legend_loc, ncol=2, fancybox=True, shadow=True)
        plt.savefig(self.get_plot_path(fname))
        plt.close()

    def plot_cs_type_over_time(self, label, results, legend, fname, ylim, legend_loc='lower right'):
        for i, result in enumerate(results):
            legend_label = legend[i]
            color = self.assigned_colors[legend_label] if legend_label in self.assigned_colors else self.color_bars[i]
            marker = self.assigned_markers[legend_label] if legend_label in self.assigned_markers else None
            res, std = result
            plt.plot(self.epoch_range, res, color=color, label=legend_label, marker=marker)
            if std is not None:
                lower_bound = [x - y for x, y in zip(res, std)]
                upper_bound = [x + y for x, y in zip(res, std)]
                plt.fill_between(self.epoch_range, lower_bound, upper_bound, facecolor=color, alpha=0.2)
        plt.xlabel('epochs')
        plt.ylabel(label)
        plt.ylim([0, ylim])
        plt.xlim(1, max(self.epoch_range))
        if legend:
            plt.legend(loc=legend_loc, ncol=2, fancybox=True, shadow=True)
        plt.savefig(self.get_plot_path(fname))
        plt.close()

    def get_plot_path(self, fname):
        return "%s/%s%s.pdf" % (self.results_dir, "%s" % (('summary_%s_' % self.summary_sim)
                                                          if self.summary_sim else ''), fname)

    @staticmethod
    def adjust_y_axis(result):
        if max(result) + 5 <= 100:
            return max(result) + 5
        return max(result)

<<<<<<< HEAD
    def plot_bar_chart(self, indeces, label, items_to_plot, legend, fname):
        index_size = torch.arange(len(indeces))
=======
    def plot_bar_chart_original(self, indeces, items_to_plot, legend, fname, label=None, only_last_epoch=False):
        index_size = np.arange(len(indeces))
>>>>>>> ac6d3b85
        fig, ax = plt.subplots()
        rects = []
        for i, item in enumerate(items_to_plot):
            if not only_last_epoch:
                rects.append(ax.bar(index_size + (self.bar_width * i), [x[0] for x in self.cs_results[item]],
                                    self.bar_width, color=self.color_bars[i],
                                    yerr=[x[1] for x in self.cs_results[item]]))
            else:
                rects.append(ax.bar(index_size + (self.bar_width * i), self.cs_results[item][-1][0],
                                    self.bar_width, color=self.color_bars[i], yerr=self.cs_results[item][-1][1]))

        if label:
            ax.set_ylabel(label)
        if self.title:
            ax.set_title(self.title)
        ax.set_xticks(index_size + self.bar_width / len(items_to_plot))
        ax.set_ylim(bottom=0)
        ax.legend(([x[0] for x in rects]), legend)
        ax.set_xticklabels(indeces, rotation=55)  # rotate labels to fit better
        plt.tight_layout()  # make room for labels
        fname = '%s/"summary_%s_%s_cs.pdf' % (self.results_dir, self.summary_sim, fname)
        plt.savefig(fname)
        plt.close()

    def plot_bar_chart(self, indeces, label, items_to_plot, legend, fname):
        original_idx = list(indeces)
        insertions = [x for x in indeces if not x.startswith('alt') and x != 'inter-sentential']
        alternations = [x for x in indeces if x.startswith('alt')]

        fname = ['insertions.pdf', 'alternations.pdf']
        for type, indeces in enumerate([insertions, alternations]):
            index_size = np.arange(len(indeces))
            fig, ax = plt.subplots()
            rects = []
            for i, item in enumerate(items_to_plot):
                rects.append(ax.bar(index_size + (self.bar_width * i), [x[0] for ind, x in
                                                                        enumerate(self.cs_results[item])
                                                                        if original_idx[ind] in indeces],
                                    self.bar_width, color=self.color_bars[i], yerr=[x[1] for ind, x in
                                                                                    enumerate(self.cs_results[item])
                                                                                    if original_idx[ind] in indeces]))
            if self.title:
                ax.set_title(self.title)
            ax.set_xticks(index_size + self.bar_width / len(items_to_plot))
            ax.set_ylim(bottom=0)
            ax.legend(([x[0] for x in rects]), legend, loc='upper left')
            ax.set_xticklabels(indeces, rotation=55)  # rotate labels to fit better
            plt.tight_layout()  # make room for labels
            filename = '%s/%s' % (self.results_dir, fname[type])
            plt.savefig(filename)
            plt.close()

    def simple_bar_plot(self, fname="all_switch_points"):
        # prog, perfect
        means_prog = (3.34761383e+000, 4.15960945e+000)
        std_prog = (4.47782572e-001, 5.77097541e-001)

        means_perfect = (4.08477268e+000, 2.18383959e+000)
        std_perfect = (5.29089072e-001, 3.82811174e-001)

        n_groups = len(means_prog)

        fig, ax = plt.subplots()

        index = np.arange(n_groups)
        bar_width = 0.3
        opacity = 0.7

        error_config = {'ecolor': '0.3'}

        ax.bar(index, means_prog, bar_width, alpha=opacity,
               color='#4daf4a', yerr=std_prog, error_kw=error_config, label='auxiliary')

        ax.bar(index + bar_width, means_perfect, bar_width, alpha=opacity,
               color='#984ea3', yerr=std_perfect, error_kw=error_config, label='participle')

        ax.set_xticks(index + bar_width / 2)
        ax.set_xticklabels(('progressive', 'perfect'))
        ax.legend()

        fig.tight_layout()  # make room for labels
        filename = '%s/%s.pdf' % (self.results_dir, fname)
        plt.savefig(filename)
        plt.close()

    def plot_results(self, results, num_train, num_test, test_df, test_sentences_with_pronoun,
                     cognate_experiment, auxiliary_experiment, evaluated_datasets):
        correct_test = results['correct_meaning']['test']
        self.results = results
        if 'all_cs_types' in self.results:
            all_cs_types = self.results['all_cs_types']
        else:
            all_cs_types = extract_cs_keys([self.results], set_names=evaluated_datasets)

        self.plot_changes_over_time(items_to_plot=['correct_meaning', 'correct_pos'], ylabel='Percentage correct (%)',
                                    test_percentage=num_test, training_percentage=num_train, ylim=100,
                                    fname="performance", legend_loc='lower right')
        # !------------  CODE-SWITCHES ------------!
        correct_code_switches = results['correct_code_switches']['test']
        if not isinstance(correct_code_switches, int) and sum(correct_code_switches):
            self.plot_changes_over_time(items_to_plot=['correct_code_switches', 'all_code_switches'],
                                        test_percentage=num_test, training_percentage=num_train, ylim=40,
                                        ylabel='%% CS among %s set' % 'test',
                                        fname='code_switches_%s_set' % 'test')

            self.plot_multiple_changes_over_time(items_to_plot=['correct_code_switches', 'correct_meaning'],
                                                 legend_loc='lower right',
                                                 test_percentage_lst=[correct_test, num_test],
                                                 training_percentage=None, ylim=90, ylabel=None,
                                                 fname='performance_and_code_switches')
            # !------------  same as above but plot percentage among CORRECTLY produced sentences only ------------!
            self.plot_changes_over_time(ylim=40, items_to_plot=['correct_code_switches'],
                                        test_percentage=correct_test,
                                        training_percentage=(0 if 'training' not in results['correct_meaning'] else
                                                             results['correct_meaning']['training']),
                                        fname="code_switches_correct_%s_set" % 'test',
                                        ylabel='')  # '#%% CS among correctly produced %s set' % 'test')

            # !------------  code-switching ------------!
            self.cs_results = {'type_correct_test_en': [], 'type_correct_test_es': [],
                               'type_correct_test_last_epoch_en': [], 'type_correct_test_last_epoch_es': []}
            for cs_type in all_cs_types:
                for lang in ['es', 'en']:  # FIXME: needs refactoring
                    cs_type_per_lang = "%s-%s" % (lang, cs_type)
                    if cs_type_per_lang in self.results:
                        cs_percentage_correct = self.percentage(self.results[cs_type_per_lang]['test'],
                                                                # if we include training set we need to edit this
                                                                correct_test)
                        if "test-std_error" in self.results[cs_type_per_lang]:
                            std_err = self.percentage(self.results[cs_type_per_lang]["test-std_error"],
                                                      correct_test)
                        else:
                            std_err = [0] * self.num_epochs

                        self.cs_results['type_correct_test_%s' % lang].append((cs_percentage_correct, std_err))
                        # LAST epoch only
                        self.cs_results['type_correct_test_last_epoch_%s' % lang].append((cs_percentage_correct[-1],
                                                                                          std_err[-1]))
                    else:
                        self.cs_results['type_correct_test_%s' % lang].append(([0] * self.num_epochs,
                                                                               [0] * self.num_epochs))
                        self.cs_results['type_correct_test_last_epoch_%s' % lang].append((0, 0))

            # make sure there is still something to be plotted after the manipulations
            if self.cs_results['type_correct_test_last_epoch_es'] or self.cs_results['type_correct_last_epoch_test_en']:
                self.plot_bar_chart(label='CS types (%% of correctly produced %s set)' % 'test',
                                    indeces=all_cs_types, legend=('target lang: Spanish', 'target lang: English'),
                                    fname='code_switches_correct_test_set_last_epoch',
                                    items_to_plot=['type_correct_test_last_epoch_es',
                                                   'type_correct_test_last_epoch_en'])
                # !------------ Now plot all CS types per epoch  ------------#
                if self.plot_detailed_cs:
                    for i, cs_type in enumerate(all_cs_types):
                        self.plot_cs_type_over_time(label=('%s (%% of correct %s set)' % (cs_type, 'test')),
                                                    ylim=15, legend=('target lang: Spanish', 'target lang: English'),
                                                    fname='code_switches_correct_test_%s' % cs_type,
                                                    results=[self.cs_results['type_correct_test_es'][i],
                                                             self.cs_results['type_correct_test_en'][i]])

                # Code-switches per message
                per_message = sorted([k for k in results.keys() if k[0].isupper()])
                with open("%s/per_message.csv" % self.results_dir, "w") as f:
                    f.writelines("%s,N,message\n" % ','.join(map(str, self.epoch_range)))
                    for key in per_message:
                        f.writelines('%s,%s,"%s"\n' % (','.join(["%s (%s)" % (str(x), str(y))
                                                                 for x, y in zip(results[key]['test'],
                                                                                 results[key]['test-std_error'])]
                                                                if 'test-std_error' in results[key]
                                                                   and results[key]['test-std_error'] is not None and
                                                                   not isinstance(results[key]['test-std_error'], int)
                                                                else map(str, results[key]['test'])) if
                                                       not isinstance(results[key]['test'], int)
                                                       else "," * self.num_epochs,
                                                       sum(test_df.message.str.count(key)), key))
                if auxiliary_experiment:
                    all_correct = {'has': [], 'is': []}
                    for aux in ['is', 'has']:
                        for lang in ['en', 'es']:
                            key = 'correct_%s_%s' % (aux, lang)
                            if key in self.results:
                                all_correct[aux] = ([x + y for x, y in zip(all_correct[aux], self.results[key]['test'])]
                                                    if all_correct[aux] != [] else self.results[key]['test'])

                    for cs_direction in ['', '_es_en']:
                        res_aux_all_set = []
                        res_aux_all_raw = []
                        res_aux_participle_all_set = []
                        res_aux_participle_per_tense = []
                        res_aux_per_correct_tense = []
                        res_aux_no_after_per_tense = []
                        legend = []
                        l = []
                        for aux in ['is', 'has']:
                            for point in ['aux', 'participle', 'right_after', 'after']:
                                index = '%s_%s%s' % (aux, point, cs_direction)
                                if index in self.results and self.results[index]['test'] != []:
                                    legend.append(index)
                                    # normalize using the number of correctly produced test sentences (correct_test)
                                    res_aux_all_set.append((self.percentage(self.results[index]['test'],
                                                                            correct_test),
                                                            self.percentage(self.results[index]['test-std_error'],
                                                                            correct_test)
                                                            if 'test-std_error' in self.results[index] else None))
                                    res_aux_all_raw.append((self.results[index]['test'],
                                                            self.results[index]['test-std_error']
                                                            if 'test-std_error' in self.results[index] else None))
                                    res_aux_per_correct_tense.append((self.percentage(self.results[index]['test'],
                                                                                      all_correct[aux]),
                                                                      self.percentage(
                                                                          self.results[index]['test-std_error'],
                                                                          all_correct[aux])
                                                                      if 'test-std_error' in self.results[index]
                                                                      else None))

                                    if 'after' not in index:
                                        res_aux_no_after_per_tense.append(res_aux_per_correct_tense[-1])
                                    if 'participle' in index:
                                        l.append(index)
                                        res_aux_participle_all_set.append(res_aux_all_set[-1])
                                        res_aux_participle_per_tense.append(res_aux_per_correct_tense[-1])

                        if res_aux_all_set:
                            self.plot_cs_type_over_time(label='auxiliary switches (% of correctly produced test set)',
                                                        legend=legend, ylim=7, results=res_aux_all_set,
                                                        fname='auxiliary_all_set%s' % cs_direction)

                            self.plot_cs_type_over_time(label='auxiliary switches in test set',
                                                        legend=legend, ylim=60, results=res_aux_all_raw,
                                                        fname='auxiliary_all_raw%s' % cs_direction)
                            # same for res_percentage:
                            self.plot_cs_type_over_time(label='auxiliary switches (% of correctly produced per tense)',
                                                        legend=legend, ylim=14,
                                                        fname='auxiliary_per_correct_tense%s' % cs_direction,
                                                        results=res_aux_per_correct_tense)

                            self.plot_cs_type_over_time(label='participle switches (% of correctly produced sentences)',
                                                        legend=['is_participle%s' % cs_direction,
                                                                'has_participle%s' % cs_direction], ylim=5,
                                                        fname='participle_all_set%s' % cs_direction,
                                                        results=res_aux_participle_all_set)

                            self.plot_cs_type_over_time(label='participle switches (% of correctly produced per aspect)'
                                                        , legend=['progressive_participle%s' % cs_direction,
                                                                  'perfect_participle%s' % cs_direction], ylim=5,
                                                        fname='participle_per_aspect%s' % cs_direction,
                                                        results=res_aux_participle_per_tense)
                            # for paper:
                            self.plot_cs_type_over_time(label=''
                                                        , legend=['progressive', 'perfect'], ylim=5,
                                                        fname='tener%s' % cs_direction,
                                                        results=res_aux_participle_per_tense)
                            plot_label = ''  # auxiliary switches (% of correctly produced per aspect)'
                            plot_legend = [x.replace('is', 'progressive').replace('has', 'perfect')
                                           for x in legend if 'after' not in x]
                            self.plot_cs_type_over_time(label=plot_label,
                                                        legend_loc='lower right',
                                                        legend=plot_legend, ylim=5,
                                                        fname='auxiliary_no_after_per_tense%s' % cs_direction,
                                                        results=res_aux_no_after_per_tense)
            ############################################################################################################
            if cognate_experiment:
                include_ff = False
                for dataset_type in evaluated_datasets:
                    for position in ["", "_last_epoch"]:
                        for key in ['', '-cog', '-ff']:
                            self.cs_results.update({'type_correct_%s%s%s' % (dataset_type, key, position): []})

                    for cs_type in all_cs_types:
                        for key in ['', '-cog', '-ff']:
                            cs_type_per_key = "%s%s" % (cs_type, key)
                            label = 'type_correct_%s%s' % (dataset_type, key)
                            label_last_epoch = label + '_last_epoch'
                            if cs_type_per_key in self.results:
                                cs_percentage_correct = self.percentage(self.results[cs_type_per_key][dataset_type],
                                                                        correct_test)
                                if "%s-std_error" % dataset_type in self.results:
                                    std_err = self.percentage(self.results[cs_type_per_key]["%s-std_error"
                                                                                            % dataset_type],
                                                              correct_test)
                                else:
                                    std_err = [0] * len(correct_test)
                                self.cs_results[label].append((cs_percentage_correct, std_err))  # all epochs
                                # LAST epoch only
                                self.cs_results[label_last_epoch].append((cs_percentage_correct[-1], std_err[-1]))
                                if key == '-ff':
                                    include_ff = True
                            else:
                                self.cs_results[label].append(([0] * self.num_epochs, [0] * self.num_epochs))
                                self.cs_results[label_last_epoch].append((0, 0))

                    # make sure there is still something to be plotted after the manipulations
                    if self.cs_results['type_correct_%s-cog_last_epoch' % dataset_type]:
                        # LAST EPOCH only
                        items_to_plot = ['type_correct_%s_last_epoch' % dataset_type,
                                         'type_correct_%s-cog_last_epoch' % dataset_type]
                        legend = ['NON-COG', 'COG']
                        if include_ff:
                            items_to_plot.append('type_correct_%s-ff_last_epoch' % dataset_type)
                            legend.append('FF')
                        self.plot_bar_chart(label='CS types (%% of %s set - last epoch)' % dataset_type, legend=legend,
                                            items_to_plot=items_to_plot, indeces=all_cs_types,
                                            fname='type_cs_cognate_experiment_last_epoch_%sset' % dataset_type)
                        # !------------ Now plot all CS types per epoch for COGNATE EXPERIMENT  ------------#
                        for i, cs_type in enumerate(all_cs_types):
                            results_lst = [self.cs_results['type_correct_%s' % dataset_type][i],
                                           self.cs_results['type_correct_%s-cog' % dataset_type][i]]
                            if include_ff:
                                results_lst.append(self.cs_results['type_correct_%s-ff' % dataset_type][i])
                            self.plot_cs_type_over_time(label=('%s (%% of correct %s set)' % (cs_type, dataset_type)),
                                                        fname='cognate_experiment_%s_%s' % (cs_type, dataset_type),
                                                        ylim=15, results=results_lst, legend=legend)
        # !------------ Pronoun errors - only plot if there's something to be plotted ------------!
        if 'pronoun_errors' in results:
            print("pronoun", type(results['pronoun_errors']['test']))
            self.plot_changes_over_time(items_to_plot=['pronoun_errors', 'pronoun_errors_flex'],
                                        ylabel='Sum of subject pronoun errors', fname='pronoun_errors')
            # same using percentages
            if test_sentences_with_pronoun:  # in es case there are no sentences with 'he' and 'she'
                self.plot_changes_over_time(items_to_plot=['pronoun_errors', 'pronoun_errors_flex'],
                                            ylabel='Percentage (%) of subject pronoun errors in test set',
                                            fname='pronoun_errors_percentage',
                                            test_percentage=test_sentences_with_pronoun, ylim=15)

    def plot_layer_stats(self, stats):
        """
        :param stats: dict of lists that contain means, std and labels
        :return:
        """
        fig, ax = plt.subplots()
        ax.bar(torch.arange(len(stats['labels'])), stats['means'], color='r', yerr=stats['std'])
        ax.set_xticklabels(stats['labels'])
        plt.savefig('%s/weights/summary_weights.pdf' % self.results_dir)
        plt.close()

    @staticmethod
    def percentage(x, total):
        if isinstance(total, int) and total == 0:
            return float('NaN')
        if isinstance(x, list):
            x = torch.tensor(x)
        return true_divide(x * 100, total, where=x != 0)  # avoid division by 0

    @staticmethod
    def is_nd_array_or_list(x):
        type(x)
        sys.exit()
        if isinstance(x, (list, np .ndarray)):
            return True
        return False<|MERGE_RESOLUTION|>--- conflicted
+++ resolved
@@ -1,9 +1,5 @@
 import matplotlib
-<<<<<<< HEAD
-from modules.formatter import is_not_empty, get_np_mean_and_std_err, torch, extract_cs_keys, defaultdict, true_divide
-=======
-from modules.formatter import is_not_empty, np, extract_cs_keys, defaultdict
->>>>>>> ac6d3b85
+from modules.formatter import is_not_empty, np, extract_cs_keys, defaultdict, torch, true_divide
 
 matplotlib.use('Agg')  # needed for the server only
 import matplotlib.pyplot as plt
@@ -142,13 +138,8 @@
             return max(result) + 5
         return max(result)
 
-<<<<<<< HEAD
-    def plot_bar_chart(self, indeces, label, items_to_plot, legend, fname):
+    def plot_bar_chart_original(self, indeces, items_to_plot, legend, fname, label=None, only_last_epoch=False):
         index_size = torch.arange(len(indeces))
-=======
-    def plot_bar_chart_original(self, indeces, items_to_plot, legend, fname, label=None, only_last_epoch=False):
-        index_size = np.arange(len(indeces))
->>>>>>> ac6d3b85
         fig, ax = plt.subplots()
         rects = []
         for i, item in enumerate(items_to_plot):
