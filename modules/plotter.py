<<<<<<< HEAD
import matplotlib
from modules.formatter import is_not_empty, np, extract_cs_keys, defaultdict, torch, true_divide

matplotlib.use('Agg')  # needed for the server only
=======
from modules.formatter import np, extract_cs_keys
import seaborn as sns
>>>>>>> 5e7d37df
import matplotlib.pyplot as plt

# import matplotlib
# matplotlib.use('Agg')  # needed for the server only


sns.set(palette="colorblind")
sns.set_style("whitegrid")  # white


class Plotter:
    def __init__(self, results_dir, summary_sim, title, num_training, num_test, epochs=0):
        self.results_dir = results_dir
        self.num_epochs = epochs
        self.num_training = num_training
        self.num_test = num_test
        self.epoch_range = range(epochs)
        self.bar_width = 0.35
        self.cs_results = {}
        self.results = {}
        self.title = title
        self.summary_sim = summary_sim
        self.plot_detailed_cs = False

    def plot_changes_over_time(self, items_to_plot, ylabel, ylim, fname, legend_loc='upper right', test_percentage=None,
                               training_percentage=None):
        if test_percentage is None:
            test_percentage = self.num_test
        if training_percentage is None:
            training_percentage = self.num_training

        for set_name in ['test', 'training']:
            if set_name == 'test':
                percentage = test_percentage if test_percentage is not None else self.num_test
            else:
                percentage = training_percentage if training_percentage is not None else self.num_training
            for item_idx, item in enumerate(items_to_plot):
                if set_name in self.results[item]:
                    value = self.percentage(self.results[item][set_name], percentage)
                    plt.plot(self.epoch_range, value, label=item + " (training)" if set_name == 'training' else item)
                    if '%s-std_error' % set_name in self.results[item]:
                        std_error = self.results[item]['%s-std_error' % set_name]
                        lower_bound = self.percentage(self.results[item][set_name] - std_error, percentage)
                        upper_bound = self.percentage(self.results[item][set_name] + std_error, percentage)
                        plt.fill_between(self.epoch_range, lower_bound, upper_bound, alpha=0.2)
        plt.xlabel('epochs')
        if ylabel:
            plt.ylabel(ylabel)
        plt.ylim([0, ylim])
        plt.xlim(0 if fname == "performance" else 1, max(self.epoch_range))  # only start from epoch 0 for "performance"
        plt.legend(loc=legend_loc, ncol=2, fancybox=True, shadow=True)
        plt.savefig(self.get_plot_path(fname))
        plt.close()

    def plot_multiple_changes_over_time(self, items_to_plot, test_percentage_lst, training_percentage_lst, ylabel, ylim,
                                        fname, legend_loc='upper right'):
        for item_idx, item in enumerate(items_to_plot):
            test_value = self.percentage(self.results[item]['test'], test_percentage_lst[item_idx])
            plt.plot(self.epoch_range, test_value,
                     label=item.replace('_', ' ').replace('code switches', 'code-switches'))
            if 'test-std_error' in self.results[item]:
                test_std_error = self.results[item]['test-std_error']
                lower_bound = self.percentage(self.results[item]['test'] - test_std_error,
                                              test_percentage_lst[item_idx])
                upper_bound = self.percentage(self.results[item]['test'] + test_std_error,
                                              test_percentage_lst[item_idx])
                plt.fill_between(self.epoch_range, lower_bound, upper_bound, alpha=0.2)

            if 'training' in self.results[item]:
                training_value = self.percentage(self.results[item]['training'], training_percentage_lst[item_idx])
                plt.plot(self.epoch_range, training_value, label="%s (training)" % item, linestyle='--')
        plt.xlabel('epochs')
        if ylabel:
            plt.ylabel(ylabel)
        plt.ylim([0, ylim])
        plt.xlim(0 if fname == "performance" else 1, max(self.epoch_range))  # only start from epoch 0 for "performance"
        plt.xticks(np.arange(1, max(self.epoch_range), 2))
        plt.legend(loc=legend_loc, ncol=2, fancybox=True, shadow=True)
        plt.savefig(self.get_plot_path(fname))
        plt.close()

    def plot_cs_type_over_time(self, label, results, legend, fname, ylim, legend_loc='lower right'):
        for i, result in enumerate(results):
            legend_label = legend[i]
            res, std = result
            plt.plot(self.epoch_range, res, label=legend_label)
            if std is not None:
                lower_bound = [x - y for x, y in zip(res, std)]
                upper_bound = [x + y for x, y in zip(res, std)]
                plt.fill_between(self.epoch_range, lower_bound, upper_bound, alpha=0.3)
        plt.xlabel('epochs')
        plt.ylabel(label)
        plt.ylim([0, ylim])
        plt.xlim(1, max(self.epoch_range))
        if legend:
            plt.legend(loc=legend_loc, ncol=2, fancybox=True, shadow=True)
        plt.savefig(self.get_plot_path(fname))
        plt.close()

    def get_plot_path(self, fname):
        return "%s/%s_%s.pdf" % (self.results_dir, self.summary_sim, fname)

    @staticmethod
    def adjust_y_axis(result):
        if max(result) + 5 <= 100:
            return max(result) + 5
        return max(result)

    def plot_bar_chart_original(self, indeces, items_to_plot, legend, fname, label=None, only_last_epoch=False):
        index_size = torch.arange(len(indeces))
        fig, ax = plt.subplots()
        rects = []
        for i, item in enumerate(items_to_plot):
            if not only_last_epoch:
                rects.append(ax.bar(index_size + (self.bar_width * i), [x[0] for x in self.cs_results[item]],
                                    self.bar_width,  # color=self.color_bars[i],
                                    yerr=[x[1] for x in self.cs_results[item]]))
            else:
                rects.append(ax.bar(index_size + (self.bar_width * i), item[0][-1],  # self.cs_results[item][-1][0],
                                    self.bar_width, yerr=item[1][-1]))

        if label:
            ax.set_ylabel(label)
        if self.title:
            ax.set_title(self.title)
        ax.set_xticks(index_size + self.bar_width / len(items_to_plot))
        ax.set_ylim(bottom=0)
        if legend:
            ax.legend(legend)

        ax.set_xticklabels(indeces, rotation=55)  # rotate labels to fit better
        plt.tight_layout()  # make room for labels
        fname = '%s/%s_%s_cs.pdf' % (self.results_dir, self.summary_sim, fname)
        plt.savefig(fname)
        plt.close()

    @staticmethod
    def rename_label(x):
        new_label = x
        if 'adj' in x:
            new_label = 'adjective'
        elif 'aux' in x:
            new_label = 'auxiliary'
        elif 'det' in x:
            new_label = 'determiner'
        elif 'noun' in x:
            new_label = 'noun'
        elif 'participle' in x:
            new_label = 'participle'
        elif 'prep' in x:
            new_label = 'preposition'
        elif 'verb' in x:
            new_label = 'verb'
        elif 'pron' in x:
            new_label = 'pronoun'
        return new_label

    def plot_alternational_insertional_switching(self, indeces, items_to_plot, legend, label='% of correct sentences',
                                                 filename_suffix=None):
        original_idx = list(indeces)
        insertions = [x for x in indeces if not x.startswith('alt') and x != 'inter-sentential']
        alternations = [x for x in indeces if x.startswith('alt')]
        labels = ['adjective', 'auxiliary', 'determiner', 'noun', 'participle', 'preposition', 'verb']
        index_size = np.arange(len(labels))
        fname = ['insertional', 'alternational']
        for type, indeces in enumerate([insertions, alternations]):
            fig, ax = plt.subplots()
            rects = []
            for i, item in enumerate(items_to_plot):
                sorted_by_label = sorted(list(zip([self.rename_label(x) for x in indeces],
                                                  [x for ind, x in enumerate(self.cs_results[item])
                                                   if original_idx[ind] in indeces])))
                labels = [x[0] for x in sorted_by_label]
                index_size = np.arange(len(labels))
                rects.append(ax.bar(index_size + (self.bar_width * i), [x[1][0] for x in sorted_by_label],
                                    self.bar_width, yerr=[x[1][1] for x in sorted_by_label]))
            if self.title:
                ax.set_title(self.title)
            ax.set_xticks(index_size + self.bar_width / len(items_to_plot))
            ax.set_ylim(bottom=0)
            if all(len(x) for x in rects) > 0:
                ax.legend(([x[0] for x in rects]), legend, loc='upper left')
            ax.set_title(fname[type], fontsize=16)
            ax.set_ylabel(label)
            ax.set_xticklabels(labels, rotation=55)  # rotate labels to fit better
            ax.tick_params(axis='both', labelsize=14)
            plt.tight_layout()  # make room for labels
            filename = self.get_plot_path(fname[type] if not filename_suffix else fname[type] + filename_suffix)
            plt.savefig(filename)
            plt.close()

    def simple_bar_plot(self, fname="all_switch_points"):
        # prog, perfect
        means_prog = (3.34761383e+000, 4.15960945e+000)
        std_prog = (4.47782572e-001, 5.77097541e-001)

        means_perfect = (4.08477268e+000, 2.18383959e+000)
        std_perfect = (5.29089072e-001, 3.82811174e-001)

        n_groups = len(means_prog)

        fig, ax = plt.subplots()

        index = np.arange(n_groups)
        bar_width = 0.3
        opacity = 0.7

        error_config = {'ecolor': '0.3'}

        ax.bar(index, means_prog, bar_width, alpha=opacity,
               # color='#4daf4a',
               yerr=std_prog, error_kw=error_config, label='auxiliary')

        ax.bar(index + bar_width, means_perfect, bar_width, alpha=opacity,
               yerr=std_perfect, error_kw=error_config, label='participle')

        ax.set_xticks(index + bar_width / 2)
        ax.set_xticklabels(('progressive', 'perfect'))
        ax.legend()

        fig.tight_layout()  # make room for labels
        filename = '%s/%s.pdf' % (self.results_dir, fname)
        plt.savefig(filename)
        plt.close()

    def plot_results(self, results, test_sentences_with_pronoun, cognate_experiment, auxiliary_experiment,
                     evaluated_datasets):
        correct_test = results['correct_meaning']['test']
        correct_training = results['correct_meaning']['training'] if 'training' in results['correct_meaning'] else 0
        self.results = results
        if 'all_cs_types' in self.results:
            all_cs_types = self.results['all_cs_types']
        else:
            all_cs_types = extract_cs_keys([self.results], set_names=evaluated_datasets)

        self.plot_changes_over_time(items_to_plot=['correct_meaning', 'correct_pos'], ylabel='Percentage correct (%)',
                                    ylim=100, fname="performance", legend_loc='lower right')
        # !------------  CODE-SWITCHES ------------!
        correct_code_switches = results['correct_code_switches']['test']
        if not isinstance(correct_code_switches, int) and sum(correct_code_switches):
            self.plot_changes_over_time(items_to_plot=['correct_code_switches', 'all_code_switches'],
                                        ylim=40, ylabel='%% CS among %s set' % 'test',
                                        fname='code_switches_%s_set' % 'test')

            self.plot_multiple_changes_over_time(items_to_plot=['correct_code_switches', 'correct_meaning'],
                                                 legend_loc='lower right',
                                                 test_percentage_lst=[correct_test, self.num_test],
                                                 training_percentage_lst=[correct_training, self.num_training],
                                                 ylim=90, ylabel=None,
                                                 fname='performance_and_code_switches')
            # !------------  same as above but plot percentage among CORRECTLY produced sentences only ------------!
            self.plot_changes_over_time(ylim=40, items_to_plot=['correct_code_switches'],
                                        test_percentage=correct_test,
                                        training_percentage=(0 if 'training' not in results['correct_meaning'] else
                                                             results['correct_meaning']['training']),
                                        fname="code_switches_correct_%s_set" % 'test',
                                        ylabel='')  # '#%% CS among correctly produced %s set' % 'test')

            # !------------  code-switching ------------!
            self.cs_results = {'type_correct_test_en': [], 'type_correct_test_es': [],
                               'type_correct_test_last_epoch_en': [], 'type_correct_test_last_epoch_es': []}
            for cs_type in all_cs_types:
                for lang in ['es', 'en']:  # FIXME: needs refactoring
                    cs_type_per_lang = "%s-%s" % (lang, cs_type)
                    if cs_type_per_lang in self.results:
                        cs_percentage_correct = self.percentage(self.results[cs_type_per_lang]['test'],
                                                                # if we include training set we need to edit this
                                                                correct_test)
                        if "test-std_error" in self.results[cs_type_per_lang]:
                            std_err = self.percentage(self.results[cs_type_per_lang]["test-std_error"],
                                                      correct_test)
                        else:
                            std_err = [0] * self.num_epochs

                        self.cs_results['type_correct_test_%s' % lang].append((cs_percentage_correct, std_err))
                        # LAST epoch only
                        self.cs_results['type_correct_test_last_epoch_%s' % lang].append((cs_percentage_correct[-1],
                                                                                          std_err[-1]))
                    else:
                        self.cs_results['type_correct_test_%s' % lang].append(([0] * self.num_epochs,
                                                                               [0] * self.num_epochs))
                        self.cs_results['type_correct_test_last_epoch_%s' % lang].append((0, 0))

            # make sure there is still something to be plotted after the manipulations
            if self.cs_results['type_correct_test_last_epoch_es'] or self.cs_results['type_correct_last_epoch_test_en']:
                self.plot_alternational_insertional_switching(label='CS types (% of correctly produced test set)',
                                                              indeces=all_cs_types,
                                                              legend=('target lang: Spanish', 'target lang: English'),
                                                              items_to_plot=['type_correct_test_last_epoch_es',
                                                                             'type_correct_test_last_epoch_en'])
                if False:
                    # !------------ Now plot all CS types per epoch  ------------#
                    if self.plot_detailed_cs:
                        for i, cs_type in enumerate(all_cs_types):
                            self.plot_cs_type_over_time(label=('%s (%% of correct %s set)' % (cs_type, 'test')),
                                                        ylim=15,
                                                        legend=('target lang: Spanish', 'target lang: English'),
                                                        fname='code_switches_correct_test_%s' % cs_type,
                                                        results=[self.cs_results['type_correct_test_es'][i],
                                                                 self.cs_results['type_correct_test_en'][i]])

                    # Code-switches per message
                    per_message = sorted([k for k in results.keys() if k[0].isupper()])
                    with open("%s/per_message.csv" % self.results_dir, "w") as f:
                        f.writelines("%s,N,message\n" % ','.join(map(str, self.epoch_range)))
                        for key in per_message:
                            f.writelines('%s,%s,"%s"\n' % (','.join(["%s (%s)" % (str(x), str(y))
                                                                     for x, y in zip(results[key]['test'],
                                                                                     results[key]['test-std_error'])]
                                                                    if 'test-std_error' in results[key]
                                                                       and results[key][
                                                                           'test-std_error'] is not None and
                                                                       not isinstance(results[key]['test-std_error'],
                                                                                      int)
                                                                    else map(str, results[key]['test'])) if
                                                           not isinstance(results[key]['test'], int)
                                                           else "," * self.num_epochs,
                                                           sum(test_df.message.str.count(key)), key))
                if auxiliary_experiment:
                    all_correct = {'has': [], 'is': []}
                    for aux in ['is', 'has']:
                        for lang in ['en', 'es']:
                            key = 'correct_%s_%s' % (aux, lang)
                            if key in self.results:
                                all_correct[aux] = ([x + y for x, y in zip(all_correct[aux], self.results[key]['test'])]
                                                    if all_correct[aux] != [] else self.results[key]['test'])

                    for cs_direction in ['', '_es_en']:
                        res_aux_all_set = []
                        res_aux_all_raw = []
                        res_aux_participle_all_set = []
                        res_aux_participle_per_tense = []
                        res_aux_per_correct_tense = []
                        res_aux_no_after_per_tense = []
                        legend = []
                        l = []
                        for aux in ['is', 'has']:
                            for point in ['aux', 'participle', 'right_after', 'after']:
                                index = '%s_%s%s' % (aux, point, cs_direction)
                                if index in self.results and self.results[index]['test'] != []:
                                    legend.append(index)
                                    # normalize using the number of correctly produced test sentences (correct_test)
                                    res_aux_all_set.append((self.percentage(self.results[index]['test'],
                                                                            correct_test),
                                                            self.percentage(self.results[index]['test-std_error'],
                                                                            correct_test)
                                                            if 'test-std_error' in self.results[index] else None))
                                    res_aux_all_raw.append((self.results[index]['test'],
                                                            self.results[index]['test-std_error']
                                                            if 'test-std_error' in self.results[index] else None))
                                    res_aux_per_correct_tense.append((self.percentage(self.results[index]['test'],
                                                                                      all_correct[aux]),
                                                                      self.percentage(
                                                                          self.results[index]['test-std_error'],
                                                                          all_correct[aux])
                                                                      if 'test-std_error' in self.results[index]
                                                                      else None))

                                    if 'after' not in index:
                                        res_aux_no_after_per_tense.append(res_aux_per_correct_tense[-1])
                                    if 'participle' in index:
                                        l.append(index)
                                        res_aux_participle_all_set.append(res_aux_all_set[-1])
                                        res_aux_participle_per_tense.append(res_aux_per_correct_tense[-1])

                        if res_aux_all_set:
                            self.plot_cs_type_over_time(label='auxiliary switches (% of correctly produced test set)',
                                                        legend=legend, ylim=7, results=res_aux_all_set,
                                                        fname='auxiliary_all_set%s' % cs_direction)

                            self.plot_cs_type_over_time(label='auxiliary switches in test set',
                                                        legend=legend, ylim=60, results=res_aux_all_raw,
                                                        fname='auxiliary_all_raw%s' % cs_direction)
                            # same for res_percentage:
                            self.plot_cs_type_over_time(label='auxiliary switches (% of correctly produced per tense)',
                                                        legend=legend, ylim=14,
                                                        fname='auxiliary_per_correct_tense%s' % cs_direction,
                                                        results=res_aux_per_correct_tense)

                            self.plot_cs_type_over_time(label='participle switches (% of correctly produced sentences)',
                                                        legend=['is_participle%s' % cs_direction,
                                                                'has_participle%s' % cs_direction], ylim=5,
                                                        fname='participle_all_set%s' % cs_direction,
                                                        results=res_aux_participle_all_set)

                            self.plot_cs_type_over_time(label='participle switches (% of correctly produced per aspect)'
                                                        , legend=['progressive_participle%s' % cs_direction,
                                                                  'perfect_participle%s' % cs_direction], ylim=5,
                                                        fname='participle_per_aspect%s' % cs_direction,
                                                        results=res_aux_participle_per_tense)
                            # for paper:
                            self.plot_cs_type_over_time(label=''
                                                        , legend=['progressive', 'perfect'], ylim=5,
                                                        fname='tener%s' % cs_direction,
                                                        results=res_aux_participle_per_tense)
                            plot_label = ''  # auxiliary switches (% of correctly produced per aspect)'
                            plot_legend = [x.replace('is', 'progressive').replace('has', 'perfect')
                                           for x in legend if 'after' not in x]
                            self.plot_cs_type_over_time(label=plot_label,
                                                        legend_loc='lower right',
                                                        legend=plot_legend, ylim=5,
                                                        fname='auxiliary_no_after_per_tense%s' % cs_direction,
                                                        results=res_aux_no_after_per_tense)
            ############################################################################################################
            if cognate_experiment:
                include_ff = False
                for dataset_type in evaluated_datasets:
                    for position in ["", "_last_epoch"]:
                        for key in ['', '-cog', '-ff']:
                            self.cs_results.update({'type_correct_%s%s%s' % (dataset_type, key, position): []})

                    for cs_type in all_cs_types:
                        for key in ['', '-cog', '-ff']:
                            cs_type_per_key = "%s%s" % (cs_type, key)
                            label = 'type_correct_%s%s' % (dataset_type, key)
                            label_last_epoch = label + '_last_epoch'
                            if cs_type_per_key in self.results:
                                cs_percentage_correct = self.percentage(self.results[cs_type_per_key][dataset_type],
                                                                        correct_test)
                                if "%s-std_error" % dataset_type in self.results:
                                    std_err = self.percentage(self.results[cs_type_per_key]["%s-std_error"
                                                                                            % dataset_type],
                                                              correct_test)
                                else:
                                    std_err = [0] * len(correct_test)
                                self.cs_results[label].append((cs_percentage_correct, std_err))  # all epochs
                                # LAST epoch only
                                self.cs_results[label_last_epoch].append((cs_percentage_correct[-1], std_err[-1]))
                                if key == '-ff':
                                    include_ff = True
                            else:
                                self.cs_results[label].append(([0] * self.num_epochs, [0] * self.num_epochs))
                                self.cs_results[label_last_epoch].append((0, 0))

                    # make sure there is still something to be plotted after the manipulations
                    if self.cs_results['type_correct_%s-cog_last_epoch' % dataset_type]:
                        # LAST EPOCH only
                        items_to_plot = ['type_correct_%s_last_epoch' % dataset_type,
                                         'type_correct_%s-cog_last_epoch' % dataset_type]
                        legend = ['NON-COG', 'COG']
                        if include_ff:
                            items_to_plot.append('type_correct_%s-ff_last_epoch' % dataset_type)
                            legend.append('FF')
                        self.plot_alternational_insertional_switching(label='CS types (%% of %s set - last epoch)' %
                                                                            dataset_type, legend=legend,
                                                                      items_to_plot=items_to_plot, indeces=all_cs_types,
                                                                      filename_suffix='type_cs_cognate_experiment_last_'
                                                                            'epoch_%sset' % dataset_type)
                        # !------------ Now plot all CS types per epoch for COGNATE EXPERIMENT  ------------#
                        for i, cs_type in enumerate(all_cs_types):
                            results_lst = [self.cs_results['type_correct_%s' % dataset_type][i],
                                           self.cs_results['type_correct_%s-cog' % dataset_type][i]]
                            if include_ff:
                                results_lst.append(self.cs_results['type_correct_%s-ff' % dataset_type][i])
                            self.plot_cs_type_over_time(label=('%s (%% of correct %s set)' % (cs_type, dataset_type)),
                                                        fname='cognate_experiment_%s_%s' % (cs_type, dataset_type),
                                                        ylim=15, results=results_lst, legend=legend)
        # !------------ Pronoun errors - only plot if there's something to be plotted ------------!
        if 'pronoun_errors' in results:
            print("pronoun", type(results['pronoun_errors']['test']))
            self.plot_changes_over_time(items_to_plot=['pronoun_errors', 'pronoun_errors_flex'],
                                        ylabel='Sum of subject pronoun errors', fname='pronoun_errors')
            # same using percentages
            if test_sentences_with_pronoun:  # in es case there are no sentences with 'he' and 'she'
                self.plot_changes_over_time(items_to_plot=['pronoun_errors', 'pronoun_errors_flex'],
                                            ylabel='Percentage (%) of subject pronoun errors in test set',
                                            fname='pronoun_errors_percentage',
                                            test_percentage=test_sentences_with_pronoun, ylim=15)

    def plot_layer_stats(self, stats):
        """
        :param stats: dict of lists that contain means, std and labels
        :return:
        """
        fig, ax = plt.subplots()
        ax.bar(torch.arange(len(stats['labels'])), stats['means'], color='r', yerr=stats['std'])
        ax.set_xticklabels(stats['labels'])
        plt.savefig('%s/weights/summary_weights.pdf' % self.results_dir)
        plt.close()

    @staticmethod
    def percentage(x, total):
        """if isinstance(total, int) and total == 0:
            return float('NaN')
        if isinstance(x, list):
<<<<<<< HEAD
            x = torch.tensor(x)
        return true_divide(x * 100, total, where=x != 0)  # avoid division by 0

    @staticmethod
    def is_nd_array_or_list(x):
        type(x)
        sys.exit()
        if isinstance(x, (list, np .ndarray)):
            return True
        return False
=======
            x = np.array(x)"""
        return np.true_divide(x * 100, total, where=x != 0)  # avoid division by 0
>>>>>>> 5e7d37df
<|MERGE_RESOLUTION|>--- conflicted
+++ resolved
@@ -1,12 +1,7 @@
-<<<<<<< HEAD
 import matplotlib
-from modules.formatter import is_not_empty, np, extract_cs_keys, defaultdict, torch, true_divide
-
 matplotlib.use('Agg')  # needed for the server only
-=======
-from modules.formatter import np, extract_cs_keys
+from modules.formatter import extract_cs_keys, torch, true_divide
 import seaborn as sns
->>>>>>> 5e7d37df
 import matplotlib.pyplot as plt
 
 # import matplotlib
@@ -83,7 +78,7 @@
             plt.ylabel(ylabel)
         plt.ylim([0, ylim])
         plt.xlim(0 if fname == "performance" else 1, max(self.epoch_range))  # only start from epoch 0 for "performance"
-        plt.xticks(np.arange(1, max(self.epoch_range), 2))
+        plt.xticks(torch.arange(1, max(self.epoch_range), 2))
         plt.legend(loc=legend_loc, ncol=2, fancybox=True, shadow=True)
         plt.savefig(self.get_plot_path(fname))
         plt.close()
@@ -170,7 +165,7 @@
         insertions = [x for x in indeces if not x.startswith('alt') and x != 'inter-sentential']
         alternations = [x for x in indeces if x.startswith('alt')]
         labels = ['adjective', 'auxiliary', 'determiner', 'noun', 'participle', 'preposition', 'verb']
-        index_size = np.arange(len(labels))
+        index_size = torch.arange(len(labels))
         fname = ['insertional', 'alternational']
         for type, indeces in enumerate([insertions, alternations]):
             fig, ax = plt.subplots()
@@ -180,7 +175,7 @@
                                                   [x for ind, x in enumerate(self.cs_results[item])
                                                    if original_idx[ind] in indeces])))
                 labels = [x[0] for x in sorted_by_label]
-                index_size = np.arange(len(labels))
+                index_size = torch.arange(len(labels))
                 rects.append(ax.bar(index_size + (self.bar_width * i), [x[1][0] for x in sorted_by_label],
                                     self.bar_width, yerr=[x[1][1] for x in sorted_by_label]))
             if self.title:
@@ -210,7 +205,7 @@
 
         fig, ax = plt.subplots()
 
-        index = np.arange(n_groups)
+        index = torch.arange(n_groups)
         bar_width = 0.3
         opacity = 0.7
 
@@ -489,21 +484,4 @@
 
     @staticmethod
     def percentage(x, total):
-        """if isinstance(total, int) and total == 0:
-            return float('NaN')
-        if isinstance(x, list):
-<<<<<<< HEAD
-            x = torch.tensor(x)
-        return true_divide(x * 100, total, where=x != 0)  # avoid division by 0
-
-    @staticmethod
-    def is_nd_array_or_list(x):
-        type(x)
-        sys.exit()
-        if isinstance(x, (list, np .ndarray)):
-            return True
-        return False
-=======
-            x = np.array(x)"""
-        return np.true_divide(x * 100, total, where=x != 0)  # avoid division by 0
->>>>>>> 5e7d37df
+        return true_divide(x * 100, total).numpy()