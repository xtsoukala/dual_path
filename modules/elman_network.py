--- conflicted
+++ resolved
@@ -6,6 +6,11 @@
 from modules.plotter import Plotter, torch, true_divide
 from collections import defaultdict
 from torch.distributions import normal
+
+
+if torch.cuda.is_available():
+    print('CUDA')
+    torch.set_default_tensor_type('torch.cuda.FloatTensor')
 
 
 class SimpleRecurrentNetwork:
@@ -101,13 +106,8 @@
         for layer in self.backpropagated_layers:
             np.savez_compressed("%s/weights/weights_%s_%s.npz" % (results_dir, layer.name, epoch), layer.in_weights)
 
-<<<<<<< HEAD
-    def set_message_reset_context(self, updated_role_concept, info):
+    def set_message_reset_context(self, updated_role_concept, info, activate_language):
         weights_concept_role = torch.t(updated_role_concept)
-=======
-    def set_message_reset_context(self, updated_role_concept, info, activate_language):
-        weights_concept_role = updated_role_concept.T
->>>>>>> 5e7d37df
         role_layer = self.get_layer("role")
         for x in range(role_layer.in_size):  # update this way so as to keep the bias weights intact
             role_layer.in_weights[x] = weights_concept_role[x]
@@ -125,14 +125,9 @@
         if event_sem.convert_input:
             event_sem.activation = convert_range(info.event_sem_activations)
         else:
-<<<<<<< HEAD
             event_sem.activation = torch.tensor(info.event_sem_activations)  # info.event_sem_activations  # FIXME
-        self.update_layer_activation("target_lang", activation=torch.tensor(info.target_lang_act))  # FIXME
-=======
-            event_sem.activation = info.event_sem_activations
         if activate_language:
-            self.update_layer_activation("target_lang", activation=info.target_lang_act)
->>>>>>> 5e7d37df
+            self.update_layer_activation("target_lang", activation=torch.tensor(info.target_lang_act))
         self.reset_context_delta_and_crole()
 
     def boost_non_target_lang(self, target_lang_idx):
@@ -144,20 +139,15 @@
             target_lang.activation[0] += 0.1
 
     def reset_context_delta_and_crole(self):
-<<<<<<< HEAD
-        recurrent_layer = self.get_layer("hidden")
-        recurrent_layer.context_activation = torch.tensor([self.context_init_value] * recurrent_layer.size)
-=======
         if self.separate_hidden_layers:
             recurrent_layer = self.get_layer("hidden_semantic")
-            recurrent_layer.context_activation = np.array([self.context_init_value] * recurrent_layer.size)
+            recurrent_layer.context_activation = torch.tensor([self.context_init_value] * recurrent_layer.size)
             recurrent_layer = self.get_layer("hidden_syntactic")
-            recurrent_layer.context_activation = np.array([self.context_init_value] * recurrent_layer.size)
+            recurrent_layer.context_activation = torch.tensor([self.context_init_value] * recurrent_layer.size)
         else:
             recurrent_layer = self.get_layer("hidden")
-            recurrent_layer.context_activation = np.array([self.context_init_value] * recurrent_layer.size)
-
->>>>>>> 5e7d37df
+            recurrent_layer.context_activation = torch.tensor([self.context_init_value] * recurrent_layer.size)
+
         for layer in self.backpropagated_layers:  # Also reset the previous delta values
             layer.previous_delta = torch.empty([])
 
@@ -196,16 +186,12 @@
                 # print(layer.name, incoming_layer.name, layer.in_activation, '---')
                 # print(incoming_layer.activation, '+++')
                 # combines the activation of all previous layers (e.g. role and compress and... to hidden)
-<<<<<<< HEAD
-                layer.in_activation = torch.cat((layer.in_activation, incoming_layer.activation))  # , 0)
-=======
                 if (start_of_sentence and self.lesion_syntax and incoming_layer.name in self.syntactic_layers or
                         self.lesion_semantics and incoming_layer.name in self.semantic_layers):
                     lesion_step = 1  # 11% for syntax, 5% for semantics
                     layer.in_weights[layer.in_activation.size:layer.in_activation.size+incoming_layer.size] = 0
 
-                layer.in_activation = np.concatenate((layer.in_activation, incoming_layer.activation), axis=0)
->>>>>>> 5e7d37df
+                layer.in_activation = torch.cat((layer.in_activation, incoming_layer.activation))
             if layer.is_recurrent:  # hidden layer only (include context activation)
                 layer.in_activation = torch.cat((layer.in_activation, layer.context_activation))  # , 0)
             if layer.has_bias:  # add bias
@@ -218,7 +204,7 @@
             dot_product = torch.matmul(layer.in_activation, layer.in_weights)  # FIXME: or mm?
             # Apply activation function to input • weights
             if layer.activation_function == "softmax":
-                layer.activation = softmax(dot_product)
+                layer.activation = torch.nn.functional.softmax(dot_product, dim=0) #softmax(dot_product)
             elif layer.activation_function == "tanh":
                 layer.activation = tanh_activation(dot_product)
             if self.debug_messages:
@@ -274,17 +260,11 @@
         self.mse[epoch].append(((target_activation - output_activation) ** 2).mean())  # axis=None))  # same as axis=0
         """ Error on the word units was measured in terms of divergence—? ti log(ti/oi)—where oi is the activation for
                             the i output unit on the current word and ti is its target activation
-<<<<<<< HEAD
                         divergence_err = np .sum(target_activation)
         # if all(output_activation) == 0:
         #    print output_activation
         with np .errstate(divide='ignore', invalid='ignore'):
             self.divergence_error[epoch].append(target_activation * np .log(np.true_divide(target_activation,
-=======
-                        divergence_err = np.sum(target_activation)
-        with np.errstate(divide='ignore', invalid='ignore'):
-            self.divergence_error[epoch].append(target_activation * np.log(np.true_divide(target_activation,
->>>>>>> 5e7d37df
             output_activation)))"""
 
     def _compute_current_layer_gradient(self):
@@ -318,12 +298,10 @@
         #                                        self.convert_to_2d(self.current_layer.gradient))  # FIXME: mm?
         # np .dot(np.atleast_2d(self.current_layer.in_activation).T, np.atleast_2d(self.current_layer.gradient))
         # Do bounded descent according to Chang's script (otherwise it can get stuck in local minima)
-        len_delta = torch.sqrt(
-            self.current_layer.delta.pow(2).sum())  # np .sqrt(np .sum(self.current_layer.delta ** 2))
+        len_delta = torch.sqrt(self.current_layer.delta.pow(2).sum())  # sqrt(np .sum(self.current_layer.delta ** 2))
         #print(len_delta)
         if len_delta > 1:
             self.current_layer.delta = true_divide(self.current_layer.delta, len_delta)
-            #print('CH')
         #sys.exit()
 
         self.current_layer.delta *= self.learn_rate
@@ -447,7 +425,7 @@
     the derivative is 1-tanh(x)**2
     """
     if input_activation:
-        return 1.0 - torch.tanh(x).pow(2)
+        return 1.0 - tanh_activation(x).pow(2)
     else:
         return 1.0 - x.pow(2)
 
@@ -463,8 +441,4 @@
 
 def softmax_derivative(x):
     # if i=j this derivative is the same as the derivative of the logistic function. Otherwise: -XiXj
-    return x * (1.0 - x)
-
-
-def round(x, n_digits=4):
-    return torch.round(x * 10 ^ n_digits) / (10 ^ n_digits)+    return x * (1.0 - x)