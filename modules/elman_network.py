--- conflicted
+++ resolved
@@ -175,13 +175,7 @@
             if layer.activation_function == "softmax":
                 layer.activation = softmax(torch.mm(layer.in_activation, layer.in_weights))
             elif layer.activation_function == "tanh":
-<<<<<<< HEAD
                 layer.activation = tanh_activation(torch.mm(layer.in_activation, layer.in_weights))
-            elif layer.activation_function == "sigmoid":
-                layer.activation = sigmoid(torch.mm(layer.in_activation, layer.in_weights))
-=======
-                layer.activation = tanh_activation(np.dot(layer.in_activation, layer.in_weights))
->>>>>>> ac6d3b85
             if self.debug_messages:
                 print("Layer: %s. Activation %s" % (layer.name, layer.activation))
         # Copy output of the hidden to "context" (activation of t-1)
@@ -386,19 +380,4 @@
 
 def softmax_derivative(x):
     # if i=j this derivative is the same as the derivative of the logistic function. Otherwise: -XiXj
-<<<<<<< HEAD
-    return x * (1.0 - x)
-
-
-def sigmoid(x):
-    return true_divide(1.0, (1.0 + torch.exp(-x)))
-
-
-def sigmoid_derivative(x, input_activation=False):
-    if input_activation:
-        return sigmoid(x) * (1.0 - sigmoid(x))
-    else:
-        return x * (1.0 - x)
-=======
-    return x * (1.0 - x)
->>>>>>> ac6d3b85
+    return x * (1.0 - x)