--- conflicted
+++ resolved
@@ -2,8 +2,6 @@
 import sys
 import os
 from copy import deepcopy
-<<<<<<< HEAD
-import numpy as np
 from modules.plotter import Plotter, torch, true_divide
 from collections import defaultdict
 from torch.distributions import normal
@@ -12,11 +10,6 @@
 if torch.cuda.is_available():
     print('CUDA')
     torch.set_default_tensor_type('torch.cuda.FloatTensor')
-=======
-from modules.formatter import torch
-from collections import defaultdict
-from torch.distributions import normal
->>>>>>> 404ce3ec
 
 
 class SimpleRecurrentNetwork:
@@ -66,25 +59,6 @@
         second.in_size += first.size
         second.in_layers.append(first)
 
-<<<<<<< HEAD
-    def load_weights(self, results_dir, set_weights_folder, plot_stats, set_weights_epoch, simulation_num=None):
-        if not set_weights_folder:
-            self._create_dir_if_not_exists(results_dir)
-            torch.manual_seed(simulation_num if not None else 18)  # set number of simulation as the seed
-
-        stats = defaultdict(list)
-        for layer in self.layers:
-            if not layer.in_size:
-                continue
-            # weights folder should contain the same num of simulations (or more)
-            if set_weights_folder:
-                w_dir = os.path.join(set_weights_folder, "weights")
-                weights_fname = os.path.join(w_dir, "weights_%s_%s.npz" % (layer.name, set_weights_epoch))
-                layer.in_weights = torch.tensor(np.load(weights_fname)['arr_0'])
-                # layer.in_weights = torch.jit.load(weights_fname)['arr_0']
-                # FIXMElayer.in_weights = torch.load(os.path.join(w_dir, weights_fname))['arr_0']
-            else:
-=======
     def load_weights(self, results_dir, set_weights_folder, set_weights_epoch, simulation_num=None):
         if set_weights_folder:
             weights_fname = os.path.join(set_weights_folder, "weights", "w_%s" % set_weights_epoch)
@@ -97,33 +71,12 @@
             for layer in self.layers:
                 if not layer.in_size:
                     continue
->>>>>>> 404ce3ec
                 layer.sd = 0.05  # or calculate according to input size: self.input_sd(layer.in_size)
                 # Using random weights with μ = 0 and low variance is CRUCIAL.
                 # np.random.standard_normal has variance of 1 (too high) and np.random.uniform doesn't always have μ = 0
                 m = normal.Normal(0, layer.sd)
                 layer.in_weights = m.sample([layer.in_size + int(layer.has_bias), layer.size])
-<<<<<<< HEAD
-                # layer.in_weights = np.random.normal(0, layer.sd, size=[layer.in_size + int(layer.has_bias), layer.size])
-                # xxx = np.random.normal(0, layer.sd, size=[layer.in_size + int(layer.has_bias), layer.size])
-
-                # yyy = torch.randn(layer.in_size + int(layer.has_bias), layer.size)
-                stats['means'].append(layer.in_weights.mean())
-                stats['std'].append(layer.in_weights.std())
-                stats['labels'].append(layer.name)
-                np.savez_compressed("%s/weights/weights_%s_0.npz" % (results_dir, layer.name), layer.in_weights)
-                if self.debug_messages:
-                    with open('%s/weights/weight_stats.out' % results_dir, 'a') as f:
-                        f.write("name, max, min, mean, std\n"
-                                "%s,%g,%g,%g,%g\n" % (layer.name, layer.in_weights.max(), layer.in_weights.min(),
-                                                      stats['means'][-1], stats['std'][-1]))
-                if plot_stats:
-                    plt = Plotter(results_dir=results_dir)
-                    plt.plot_layer_stats(stats)
-
-=======
             torch.save(self.layers, "%s/weights/w_%s" % (results_dir, set_weights_epoch))
->>>>>>> 404ce3ec
         self.reset_context_delta_and_crole()
         self._complete_initialization()
 
@@ -153,11 +106,7 @@
         else:
             event_sem.activation = torch.tensor(info.event_sem_activations)  # info.event_sem_activations  # FIXME
         if activate_language:
-<<<<<<< HEAD
-            self.update_layer_activation("target_lang", activation=torch.tensor(info.target_lang_act))
-=======
             self.update_layer_activation("target_lang", activation=torch.tensor(info.target_lang_act))  # FIXME
->>>>>>> 404ce3ec
         self.reset_context_delta_and_crole()
 
     def boost_non_target_lang(self, target_lang_idx):
@@ -169,7 +118,6 @@
             target_lang.activation[0] += 0.1
 
     def reset_context_delta_and_crole(self):
-<<<<<<< HEAD
         if self.separate_hidden_layers:
             recurrent_layer = self.get_layer("hidden_semantic")
             recurrent_layer.context_activation = torch.tensor([self.context_init_value] * recurrent_layer.size)
@@ -179,10 +127,6 @@
             recurrent_layer = self.get_layer("hidden")
             recurrent_layer.context_activation = torch.tensor([self.context_init_value] * recurrent_layer.size)
 
-=======
-        recurrent_layer = self.get_layer("hidden")
-        recurrent_layer.context_activation = torch.tensor([self.context_init_value] * recurrent_layer.size)
->>>>>>> 404ce3ec
         for layer in self.backpropagated_layers:  # Also reset the previous delta values
             layer.previous_delta = torch.empty([])
 
@@ -218,19 +162,13 @@
         for layer in self.feedforward_layers:
             layer.in_activation = torch.tensor([])
             for incoming_layer in layer.in_layers:
-                # print(layer.name, incoming_layer.name, layer.in_activation, '---')
-                # print(incoming_layer.activation, '+++')
                 # combines the activation of all previous layers (e.g. role and compress and... to hidden)
-<<<<<<< HEAD
                 if (start_of_sentence and self.lesion_syntax and incoming_layer.name in self.syntactic_layers or
                         self.lesion_semantics and incoming_layer.name in self.semantic_layers):
                     lesion_step = 1  # 11% for syntax, 5% for semantics
                     layer.in_weights[layer.in_activation.size:layer.in_activation.size+incoming_layer.size] = 0
 
                 layer.in_activation = torch.cat((layer.in_activation, incoming_layer.activation))
-=======
-                layer.in_activation = torch.cat((layer.in_activation, incoming_layer.activation))  # , 0)
->>>>>>> 404ce3ec
             if layer.is_recurrent:  # hidden layer only (include context activation)
                 layer.in_activation = torch.cat((layer.in_activation, layer.context_activation))  # , 0)
             if layer.has_bias:  # add bias
@@ -240,21 +178,12 @@
             if start_of_sentence and layer.name in self.initially_deactive_layers:
                 layer.activation = torch.zeros(layer.size)  # set role_copy to zero
                 continue
-<<<<<<< HEAD
-            dot_product = torch.matmul(layer.in_activation, layer.in_weights)  # FIXME: or mm?
+            dot_product = torch.matmul(layer.in_activation, layer.in_weights)
             # Apply activation function to input • weights
             if layer.activation_function == "softmax":
                 layer.activation = torch.nn.functional.softmax(dot_product, dim=0) #softmax(dot_product)
             elif layer.activation_function == "tanh":
-                layer.activation = tanh_activation(dot_product)
-=======
-            dot_product = torch.matmul(layer.in_activation, layer.in_weights)
-            # Apply activation function to input • weights
-            if layer.activation_function == "softmax":
-                layer.activation = dot_product.softmax(dim=0)
-            elif layer.activation_function == "tanh":
                 layer.activation = dot_product.tanh()
->>>>>>> 404ce3ec
             if self.debug_messages:
                 print("Layer: %s. Activation %s" % (layer.name, layer.activation))
         # Copy output of the hidden to "context" (activation of t-1)
@@ -296,16 +225,7 @@
         # Calculate error[Eo](target - output)
         output_layer = self.get_layer("output")
         self._calculate_mean_square_and_divergence_error(epoch, output_layer.target_activation, output_layer.activation)
-<<<<<<< HEAD
-
-        if output_layer.activation_function == "softmax":
-            output_layer.gradient = output_layer.target_activation - output_layer.activation  # no derivative here
-        elif output_layer.activation_function == "tanh":
-            output_layer.gradient = ((convert_range(output_layer.target_activation) - output_layer.activation) *
-                                     tanh_derivative(output_layer.activation))
-=======
         output_layer.gradient = output_layer.target_activation - output_layer.activation  # no derivative here
->>>>>>> 404ce3ec
 
     def _calculate_mean_square_and_divergence_error(self, epoch, target_activation, output_activation):
         # perform element-wise average along the array (returns single value)
@@ -326,10 +246,6 @@
             error_out = self.current_layer.error_out[0]
             for i in range(1, len(self.current_layer.error_out)):
                 error_out = error_out.add(self.current_layer.error_out[i])
-<<<<<<< HEAD
-            # print('ERROR:', error_out)
-=======
->>>>>>> 404ce3ec
             self.current_layer.error_out = []  # initialize for following gradient computation
             # Calculate softmax derivative (Do) and then calculate gradient δo = Eo • Do  (or Do * Eo)
             if self.current_layer.activation_function == "softmax":
@@ -339,35 +255,14 @@
 
     def _compute_current_delta_weight_matrix(self):
         # Compute delta weight matrix Δo = transposed(Io) * δο
-<<<<<<< HEAD
-
-        # print(self.current_layer.name, self.current_layer.in_activation, self.current_layer.gradient)
-        # print('----')
-        # print(self.convert_to_2d(self.current_layer.in_activation))
-        # print(self.convert_to_2d(self.current_layer.in_activation).t())
         self.current_layer.delta = torch.matmul(torch.t(self.convert_to_2d(self.current_layer.in_activation,
                                                                            transpose=True)),
                                                 self.convert_to_2d(self.current_layer.gradient))
-        # print("DELTA:", self.current_layer.delta)
-        # sys.exit()
-        # self.current_layer.delta = torch.matmul(self.convert_to_2d(self.current_layer.in_activation).t(),
-        #                                        self.convert_to_2d(self.current_layer.gradient))  # FIXME: mm?
-        # np .dot(np.atleast_2d(self.current_layer.in_activation).T, np.atleast_2d(self.current_layer.gradient))
         # Do bounded descent according to Chang's script (otherwise it can get stuck in local minima)
         len_delta = torch.sqrt(self.current_layer.delta.pow(2).sum())  # sqrt(np .sum(self.current_layer.delta ** 2))
         #print(len_delta)
         if len_delta > 1:
             self.current_layer.delta = true_divide(self.current_layer.delta, len_delta)
-        #sys.exit()
-=======
-        self.current_layer.delta = torch.matmul(torch.t(self.convert_to_2d(self.current_layer.in_activation,
-                                                                           transpose=True)),
-                                                self.convert_to_2d(self.current_layer.gradient))
-        # Do bounded descent according to Chang's script (otherwise it can get stuck in local minima)
-        len_delta = torch.sqrt(self.current_layer.delta.pow(2).sum())  # sqrt(sum(self.current_layer.delta ** 2))
-        if len_delta > 1:
-            self.current_layer.delta = self.current_layer.delta / len_delta
->>>>>>> 404ce3ec
 
         self.current_layer.delta *= self.learn_rate
         if self.debug_messages:
@@ -376,11 +271,7 @@
     def _update_total_error_for_backpropagation(self):
         # Update (back propagate) gradient out (δO) to incoming layers. Compute this * before * updating the weights
         self.current_layer.total_error = torch.matmul(self.current_layer.gradient,
-<<<<<<< HEAD
-                                                      torch.t(self.current_layer.in_weights))  # FIXME: mm?
-=======
                                                       torch.t(self.current_layer.in_weights))
->>>>>>> 404ce3ec
 
     def _update_current_weights_and_previous_delta(self):
         """
@@ -435,11 +326,7 @@
         """
         As pointed out by Chang: Haykin (1997, p.184) argues that you should initialize to sd = 1/number_of_inputs
         """
-<<<<<<< HEAD
-        return true_divide(1.0, number_of_inputs)
-=======
         return 1.0 / number_of_inputs
->>>>>>> 404ce3ec
 
 
 class NeuronLayer:
@@ -457,14 +344,9 @@
         self.convert_input = convert_input
         self.size = size
         self.sd = 0  # it is used to initialize weights
-<<<<<<< HEAD
-        self.activation = torch.zeros(size)  # resetting to zeros doesn't seem to bring better results. Maybe empty?
-        self.target_activation = torch.zeros(size)
-=======
         self.activation = torch.empty(size,
                                       dtype=torch.float64)  # resetting to zeros doesn't seem to bring better results. Maybe empty?
         self.target_activation = torch.zeros(size, dtype=torch.float64)
->>>>>>> 404ce3ec
         self.error_out = []
         self.total_error = []
         self.activation_function = activation_function
@@ -488,22 +370,11 @@
 
 def convert_range(matrix, min_val=-1, max_val=1):
     """ Converts range between min and max values. NOTE: This seems to be creating some issues during training. """
-<<<<<<< HEAD
-    if matrix.sum() == 0:
-        return matrix + min_val
-    else:
-        return true_divide((max_val - min_val) * (matrix - matrix.min()), (matrix.max() - matrix.min())) + min_val
-
-
-def tanh_activation(x):
-    return torch.tanh(x)
-=======
     print('CONVERT')
     if matrix.sum() == 0:
         return matrix + min_val
     else:
         return ((max_val - min_val) * (matrix - matrix.min()) / (matrix.max() - matrix.min())) + min_val
->>>>>>> 404ce3ec
 
 
 def tanh_derivative(x, input_activation=False):
@@ -512,30 +383,11 @@
     the derivative is 1-tanh(x)**2
     """
     if input_activation:
-<<<<<<< HEAD
         return 1.0 - tanh_activation(x).pow(2)
     else:
         return 1.0 - x.pow(2)
 
 
-def softmax(x):
-    """ Compute softmax values for each sets of scores in x. Normalize input otherwise the exponential of a high number
-    will be NaN. Following Chang's advice, normalize by rounding, e.g. to 4 """
-    normalized_x = x - x.min()
-    return true_divide(torch.exp(normalized_x), torch.exp(normalized_x).sum())  # FIXME: round?
-    # return round(true_divide(torch.exp(normalized_x), torch.exp(normalized_x).sum()))
-    # return torch.round((true_divide(torch.exp(normalized_x), torch.exp(normalized_x).sum())), 4)
-=======
-        return 1.0 - torch.tanh(x).pow(2)
-    else:
-        return 1.0 - x.pow(2)
->>>>>>> 404ce3ec
-
-
 def softmax_derivative(x):
     # if i=j this derivative is the same as the derivative of the logistic function. Otherwise: -XiXj
-    return x * (1.0 - x)
-
-
-def round(x, n_digits=4):
-    return torch.round(x * 10 ^ n_digits) / (10 ^ n_digits)+    return x * (1.0 - x)