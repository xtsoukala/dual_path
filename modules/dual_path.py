# -*- coding: utf-8 -*-
import logging
from collections import defaultdict
from modules.elman_network import SimpleRecurrentNetwork, torch
from modules.formatter import pickle, true_divide


class DualPath:
    """
    Dual-path is based on the SRN architecture and has the following layers (plus hidden & context):
    input, (predicted) compress, (predicted) concept, (predicted) identifiability & (predicted) role,
    target language, event-semantics and output.

    The event-semantics unit is the only unit that provides information about the target sentence order.
    E.g. for the dative sentence "A man bakes a cake for the cafe" there are 3 event-sem units: CAUSE, CREATE, TRANSFER

    role-concept and pred_role-pred_concept links are used to store the message

    role, concept and pred_concept units are unbiased to make them more input driven
    """

    def __init__(self, hidden_size, learn_rate, final_learn_rate, momentum, epochs, compress_size,
                 role_copy, input_copy, activate_both_lang, srn_debug, set_weights_folder, set_weights_epoch,
                 input_class, pronoun_experiment, cognate_experiment, auxiliary_experiment, ignore_tense_and_det,
                 only_evaluate, allow_cognate_boost=False, simulation_num=None):
        """
        :param hidden_size: Size of the hidden layer
        :param learn_rate: Initial learning rate
        :param final_learn_rate: (Reduced) learning rate after the 1st epoch
        :param momentum: accounts for amount of previous weight changes that are added
        :param epochs: Number of training set iterations during training
        :param compress_size: Size of the compress layers (approximately hidden/3)
        :param role_copy: Whether to keep a copy of the role layer activation
        :param input_copy: Whether to keep a copy of the input layer activation
        :param srn_debug: Whether to show debug messages during training
        :param set_weights_folder: A folder that contains pre-trained weights as initial weights for simulations
        :param set_weights_epoch: In case of pre-trained weights we can also specify num of epochs (stage of training)
        :param input_class: Instance of InputFormatter Class (contains all the input for the model)
        :param pronoun_experiment: Whether to evaluate pronoun production
        :param simulation_num: Number of simulation (useful in case we run several simulations in parallel)
        :param allow_cognate_boost: Whether the non-target language will be boosted after the model produces a cognate
        """
        self.inputs = input_class
        self.compress_size = compress_size
        self.hidden_size = hidden_size
        self.simulation_num = simulation_num
        self.pronoun_experiment = pronoun_experiment
        self.cognate_experiment = cognate_experiment
        self.auxiliary_experiment = auxiliary_experiment
        self.training_logger = None
        self.test_logger = None
        self.set_level_logger = None
        self.only_evaluate = only_evaluate
        # Learning rate can be reduced linearly until it reaches the end of the first epoch (then stays stable)
        self.final_lrate = final_learn_rate
        # Compute according to how much the lrate decreases and over how many epochs (num_epochs_decreasing_step)
<<<<<<< HEAD
        num_epochs_decreasing_step = 4
        self.lrate_decrease_step = true_divide(learn_rate - final_learn_rate,
=======
        num_epochs_decreasing_step = 10  # 4
        self.lrate_decrease_step = np.true_divide(learn_rate - final_learn_rate,
>>>>>>> ac6d3b85
                                                  self.inputs.num_train * num_epochs_decreasing_step)
        # Epochs indicate the numbers of iteration of the training set during training. 1000 sentences approximate
        # 1 year in Chang & Janciauskas. In Chang, Dell & Bock the total number of sentences experienced is 60000
        self.epochs = epochs
        self.ignore_tense_and_det = ignore_tense_and_det
        self.allow_cognate_boost = allow_cognate_boost
        self.activate_both_lang = activate_both_lang
        self.role_copy = role_copy
        self.input_copy = input_copy
        self.set_weights_folder = set_weights_folder
        self.set_weights_epoch = set_weights_epoch
        self.srn = SimpleRecurrentNetwork(learn_rate=learn_rate, momentum=momentum, rdir=self.inputs.directory,
                                          debug_messages=srn_debug, include_role_copy=role_copy,
                                          include_input_copy=input_copy)
        self.initialize_srn()

    def init_logger(self, name):
        logger = logging.getLogger("%s_%s" % (name, self.simulation_num))
        logger.setLevel(logging.DEBUG)
        logger.propagate = False  # no stdout to console
        logger.addHandler(logging.FileHandler("%s/%s.csv" % (self.inputs.directory, name)))
        if name in ['test', 'training']:
            header = ("epoch, produced_sentence, target_sentence, is_grammatical, meaning, "
                      "is_code_switched, switched_type")
            if self.auxiliary_experiment:
                header += (",switched_at, switched_participle,switched_right_after, switched_after,switched_at_es_en,"
                           "switched_participle_es_en,switched_right_after_es_en, switched_after_es_en")
            if self.pronoun_experiment:
                header += ",pronoun_error, pronoun_error_flex"
            header += ", produced_pos, target_pos, correct_tense, correct_definiteness, message"
        else:
            header = "epoch, set_name, correct_meaning, correct_pos, total_sentences"
        logger.info(header)
        return logger

    def initialize_srn(self):
        # Chang: The where, what, and cwhat units were unbiased to make them more input driven
        self.srn.add_layer("input", self.inputs.lexicon_size)  # , convert_input=True)
        self.srn.add_layer("identifiability", self.inputs.identif_size, has_bias=False)
        self.srn.add_layer("concept", self.inputs.concept_size, has_bias=False)
        self.srn.add_layer("role", self.inputs.roles_size)  # tried softmax with fw == 1, it didn't work.
        self.srn.add_layer("compress", self.compress_size)
        self.srn.add_layer("eventsem", self.inputs.event_sem_size)
        self.srn.add_layer("target_lang", len(self.inputs.languages))
        self.srn.add_layer("hidden", self.hidden_size, recurrent=True)
        # If pred_role is not softmax the model performs poorly on determiners.
        self.srn.add_layer("pred_role", self.inputs.roles_size, activation_function="softmax")
        self.srn.add_layer("pred_identifiability", self.inputs.identif_size, has_bias=False)
        self.srn.add_layer("pred_concept", self.inputs.concept_size, has_bias=False)
        self.srn.add_layer("pred_compress", self.compress_size)
        self.srn.add_layer("output", self.inputs.lexicon_size, activation_function="softmax")

        # Connect layers
        self.srn.connect_layers("input", "identifiability")
        self.srn.connect_layers("input", "concept")
        self.srn.connect_layers("input", "compress")
        self.srn.connect_layers("identifiability", "role")
        self.srn.connect_layers("concept", "role")
        # hidden layer
        if self.input_copy:
            self.srn.add_layer("input_copy", self.inputs.lexicon_size)
            self.srn.connect_layers("input", "hidden")
        if self.role_copy:  # it does not seem to improve performance, set default to False to keep model simple
            self.srn.add_layer("role_copy", self.inputs.roles_size)
            self.srn.connect_layers("role_copy", "hidden")
        self.srn.connect_layers("role", "hidden")
        self.srn.connect_layers("compress", "hidden")
        self.srn.connect_layers("eventsem", "hidden")
        self.srn.connect_layers("target_lang", "hidden")
        # hidden to predicted and output layers
        self.srn.connect_layers("hidden", "pred_role")
        self.srn.connect_layers("hidden", "pred_compress")
        self.srn.connect_layers("pred_role", "pred_identifiability")
        self.srn.connect_layers("pred_role", "pred_concept")
        self.srn.connect_layers("pred_identifiability", "output")
        self.srn.connect_layers("pred_concept", "output")
        self.srn.connect_layers("pred_compress", "output")
        if not self.only_evaluate:  # else they will be loaded again at the evaluate_network phrase
            self.srn.load_weights(set_weights_epoch=self.set_weights_epoch, set_weights_folder=self.set_weights_folder,
                                  results_dir=self.inputs.directory, plot_stats=False,
                                  simulation_num=self.simulation_num)

    def feed_line(self, line, weights_role_concept, epoch=None, backpropagate=False):
        produced_sent_ids = []
        append_to_produced = produced_sent_ids.append
        # self.srn.set_message_reset_context(updated_role_concept=self.inputs.get_weights_role_concept(line.message),
        self.srn.set_message_reset_context(updated_role_concept=weights_role_concept, info=line)
        prod_idx = None  # previously produced word (at the beginning of sentence: None)
        for trg_idx in line.target_sentence_idx + [None] * (5 if not backpropagate else 0):
            self.srn.set_inputs(input_idx=prod_idx, target_idx=trg_idx if backpropagate else None)
            self.srn.feedforward(start_of_sentence=prod_idx is None)
            if backpropagate:
                prod_idx = trg_idx  # training with target word, NOT produced one
                self.srn.backpropagate(epoch)
            else:  # no "target" word in this case. Also, return the produced sentence
                # reset the target language for the rest of the sentence (during testing only!)
                if self.activate_both_lang and prod_idx is None:
                    # TODO: play with activations, e.g. activate the target language slightly more
                    # ones or: [1, 0.9] if self.inputs.languages.index(lang) == 0 else [0.9, 1]
                    self.srn.update_layer_activation("target_lang", activation=torch.ones(2))
                prod_idx = self.srn.get_max_output_activation()
                append_to_produced(prod_idx)
                if prod_idx == self.inputs.period_idx:  # end sentence if period produced
                    break
            if self.allow_cognate_boost and self.activate_both_lang and prod_idx in self.inputs.cognate_idx:
                self.srn.boost_non_target_lang(target_lang_idx=self.inputs.languages.index(line.lang))  # cognate boost
        if not backpropagate:
            return produced_sent_ids

    def start_network(self, evaluate_test_set, evaluate_training_set, start_from_epoch=0):
        """
        :param evaluate_test_set: Whether to evaluate test set every x epochs. The only reason NOT to evaluate
        is for speed, if we want to training network and save weights
        :param evaluate_training_set: Whether to evaluate the training set (default: False)
        Training: for each word of input sentence:
            - compute predicted response
            - determine error, (back)propagate and update weights
            - copy hidden units to context

        In Chang, Dell & Bock (2006) each model subject experienced 60k message-sentence pairs from its training set and
        was tested after 2k epochs. Each training set consisted of 8k pairs and the test set_name of 2k.
        The authors created 20 sets x 8k for 20 subjects
        """
        if not self.only_evaluate:
            epoch = start_from_epoch
            # weights_role_concept = self.inputs.weights_role_concept['training']
            while epoch < self.epochs:  # start training for x epochs
                print(self.inputs.trainlines_df.size)
                for train_line in self.inputs.trainlines_df.reindex(torch.randperm(self.inputs.num_train)).itertuples():  # shuffle and train
                    # train_line = self.inputs.trainlines_df.loc[i]
                    # weights_role_concept[train_line.Index] == self.inputs.get_weights_role_concept(train_line.message)
                    print(train_line)
                    self.feed_line(train_line, self.inputs.get_weights_role_concept(train_line.message), epoch,
                                   backpropagate=True)
                    if self.srn.learn_rate > self.final_lrate:  # decrease lrate linearly until it reaches 2 epochs
                        self.srn.learn_rate -= self.lrate_decrease_step
                epoch += 1  # increase number of epochs, begin new iteration
                self.srn.save_weights(results_dir=self.inputs.directory, epoch=epoch)

        set_names = set()
        if evaluate_training_set:
            set_names.add('training')
            self.training_logger = self.init_logger('training')
        if evaluate_test_set:
            self.test_logger = self.init_logger('test')
            set_names.add('test')

        if set_names:
            self.set_level_logger = self.init_logger('set_level')
            self.evaluate_network(set_names=set_names)

    def evaluate_network(self, set_names):
        """
        :param set_names: ['test', 'training'] or ['test'] if only the test set is evaluated
        """
        results = {
            'correct_meaning': {
                set_name: [] for set_name in set_names
            }, 'correct_pos': {
                set_name: [] for set_name in set_names
            }, 'correct_code_switches': {
                set_name: [] for set_name in set_names
            }, 'all_code_switches': {
                set_name: [] for set_name in set_names
            }, 'type_code_switches': {
                set_name: [] for set_name in set_names
            }
        }
        if self.auxiliary_experiment:
            for aux in ['is', 'has']:
                for point in ['participle', 'aux', 'after', 'right_after']:
                    results['%s_%s' % (aux, point)] = {set_name: [] for set_name in set_names}
                    results['%s_%s_es_en' % (aux, point)] = {set_name: [] for set_name in set_names}
                for lang in ['es', 'en']:
                    for cs_ in ["cs_", ""]:
                        results['correct_%s%s_%s' % (cs_, aux, lang)] = {set_name: [] for set_name in set_names}
        if self.pronoun_experiment:
            results['pronoun_errors_flex'] = {set_name: [] for set_name in set_names}
            results['pronoun_errors'] = {set_name: [] for set_name in set_names}

        for set_name in set_names:
            if set_name == 'test':
                set_lines = self.inputs.testlines_df
                num_sentences = self.inputs.num_test
            else:
                set_lines = self.inputs.trainlines_df
                num_sentences = self.inputs.num_train
            for i in set_lines.event_sem_message.unique():
                results[i] = {set_name: [] for set_name in set_names}
                results["%s_cs" % i] = {set_name: [] for set_name in set_names}
            # weights_role_concept = self.inputs.weights_role_concept[set_name]
            logger = self.test_logger if 'test' in set_name else self.training_logger
            epoch = 0
            while epoch < self.epochs:  # start training for x epochs
                counter = defaultdict(int)
                counter['type_code_switches'] = defaultdict(int)
                self.srn.load_weights(results_dir=self.inputs.directory, set_weights_folder=self.inputs.directory,
                                      set_weights_epoch=epoch, plot_stats=False)
                for line in set_lines.itertuples():
                    # line = set_lines.loc[line_idx]   # FIXME: weights_role_concept[line_idx])
                    produced_idx = self.feed_line(line, self.inputs.get_weights_role_concept(line.message))
                    produced_sentence = self.inputs.sentence_from_indeces(produced_idx)
                    produced_pos = self.inputs.sentence_pos(produced_idx)

                    target_pos, target_sentence_idx = line.target_pos, line.target_sentence_idx

                    """produced_sentence = 'the woman has jumped .'
                    target_sentence = 'la mujer ha saltado .'
                    produced_idx = self.inputs.sentence_indeces(produced_sentence)
                    produced_pos = self.inputs.sentence_pos(produced_idx)
                    target_sentence_idx = self.inputs.sentence_indeces(target_sentence)
                    target_pos = self.inputs.sentence_pos(target_sentence_idx)"""

                    has_correct_pos, has_wrong_det, has_wrong_tense, correct_meaning, cs_type = (False, False, False,
                                                                                                 False, None)
                    (switched_at, switched_participle, switched_right_after, switched_after, switched_at_es_en,
                     switched_participle_es_en, switched_right_after_es_en,
                     switched_after_es_en) = (False, False, False, False, False, False, False, False)
                    has_pronoun_error, has_pronoun_error_flex = False, False
                    is_grammatical, flexible_order = self.inputs.is_sentence_gramatical_or_flex(produced_pos,
                                                                                                target_pos,
                                                                                                produced_idx)
                    # FIXME: if the "allowed structures" are corrected we won't need this step
                    produced_pos = self.inputs.replace_verb_with_auxiliary(produced_pos)
                    target_pos = self.inputs.replace_verb_with_auxiliary(target_pos)

                    code_switched = self.inputs.is_code_switched(produced_idx, target_lang_idx=target_sentence_idx[0])
                    if code_switched:
                        counter['all_code_switches'] += 1
                        if self.cognate_experiment:
                            if ',COG' in line.message:
                                counter['cs_cog'] += 1
                            else:
                                counter['cs_nongcog'] += 1
                    if is_grammatical:
                        counter['correct_pos'] += 1
                        has_correct_pos = True
                        if not code_switched:
                            correct_meaning = self.inputs.has_correct_meaning(produced_idx, line.target_sentence_idx)
                        else:  # only count grammatically correct CS sentences -- determine CS type here
                            cs_type = self.inputs.get_code_switched_type(produced_idx, target_sentence_idx)
                            #if cs_type == "inter-sentential":  # for now don't count it as CS
                            #    correct_meaning = True
                            if cs_type:  # TODO: check the failed sentences too
                                counter["%s_cs" % line.event_sem_message] += 1  # counts code-switched types
                                correct_meaning = True
                                counter['correct_code_switches'] += 1
                                cs_type_with_lang = "%s-%s" % (line.lang, cs_type)
                                counter['type_code_switches'][cs_type_with_lang] += 1
                                if self.cognate_experiment:  # check for cognates vs FFs vs regular (no lang)
                                    if ',COG' in line.message:
                                        cs_type_with_cognate_status = "%s-cog" % cs_type
                                    elif ',FF' in line.message:
                                        cs_type_with_cognate_status = "%s-ff" % cs_type
                                    else:  # no cognates or false friends
                                        cs_type_with_cognate_status = cs_type
                                    counter['type_code_switches'][cs_type_with_cognate_status] += 1
                                elif self.auxiliary_experiment:
                                    if ',PERFECT' in line.message or ',PROG' in line.message:
                                        (switched_at, switched_participle, switched_right_after, switched_after,
                                         switched_at_es_en, switched_participle_es_en, switched_right_after_es_en,
                                         switched_after_es_en) = self.inputs.check_switch_points(produced_idx,
                                                                                                 produced_pos)
                                        aux = 'has' if ',PERFECT' in line.message else 'is'
                                        if switched_participle:
                                            counter['%s_participle' % aux] += 1
                                            if switched_participle_es_en:
                                                counter['%s_participle_es_en' % aux] += 1
                                        if switched_at:
                                            counter['%s_aux' % aux] += 1
                                            if switched_at_es_en:
                                                counter['%s_aux_es_en' % aux] += 1
                                        if switched_after:  # anywhere after
                                            counter['%s_after' % aux] += 1
                                            if switched_after_es_en:
                                                counter['%s_after_es_en' % aux] += 1
                                            if switched_right_after:  # right after the participle
                                                counter['%s_right_after' % aux] += 1
                                                if switched_after_es_en:
                                                    counter['%s_right_after_es_en' % aux] += 1

                                        counter["correct_cs_%s_%s" % (aux, line.lang)] += 1
                        if correct_meaning:
                            counter['correct_meaning'] += 1
                            # this contains number of ALL correct progressive/perfect sentences, even the CS ones
                            counter["correct_%s_%s" % ('has' if ',PERFECT' in line.message else 'is', line.lang)] += 1
                            counter[line.event_sem_message] += 1
                        else:
                            has_wrong_det = self.inputs.test_without_feature(produced_idx, line.target_sentence_idx,
                                                                             feature="determiners")
                            has_wrong_tense = self.inputs.test_without_feature(produced_idx, line.target_sentence_idx,
                                                                               feature="tense")
                            if self.ignore_tense_and_det and (has_wrong_det or has_wrong_tense):
                                counter['correct_meaning'] += 1  # count determiner mistake as (otherwise) correct
                                print(produced_sentence, "correct meaning,FIXME")  # FIXME
                                correct_meaning += 1
                                counter["correct_%s_%s" % ('has' if ',PERFECT' in line.message
                                                           else 'is', line.lang)] += 1

                        if epoch > 0 and self.pronoun_experiment:  # only check the grammatical sentences
                            if self.inputs.has_pronoun_error(produced_idx, line.target_sentence_idx):
                                if self.inputs.test_meaning_without_pronouns(produced_idx, line.target_sentence_idx):
                                    counter['pronoun_errors'] += 1
                                    has_pronoun_error = True
                                else:  # flex: grammatically correct sentences / gender error + wrong meaning
                                    counter['pronoun_errors_flex'] += 1
                                    has_pronoun_error_flex = True
                    if epoch > 0:
                        meaning = "%s%s" % ("flex-" if has_wrong_det or has_wrong_tense else "", correct_meaning)
                        pos = "%s%s" % ("flex-" if flexible_order else "", has_correct_pos)
                        log_info = (epoch, produced_sentence, line.target_sentence,
                                    pos, meaning, code_switched, cs_type)
                        if self.auxiliary_experiment:
                            log_info += (switched_at, switched_participle, switched_right_after, switched_after,
                                         switched_at_es_en, switched_participle_es_en, switched_right_after_es_en,
                                         switched_after_es_en)
                        if self.pronoun_experiment:
                            log_info += (has_pronoun_error, has_pronoun_error_flex)
                        log_info += (' '.join(produced_pos), ' '.join(target_pos), not has_wrong_tense,
                                     not has_wrong_det, '"%s"' % line.message,)
                        logger.info(",".join(str(x) for x in log_info))
                self.set_level_logger.info(",".join(str(x) for x in (epoch, set_name, counter['correct_meaning'],
                                                                     counter['correct_pos'], num_sentences)))
                for key in results.keys():
                    results[key][set_name].append(counter[key])

                epoch += 1
            results['type_code_switches'][set_name] = self.aggregate_dict(self.epochs,
                                                                          results['type_code_switches'][set_name])
        # write (single) simulation results to a pickled file
        with open("%s/results.pickled" % self.inputs.directory, 'wb') as pckl:
            pickle.dump(results, pckl)

    @staticmethod
    def aggregate_dict(epochs, results_type_code_switches):
        # convert "type_code_switches" from list of dicts
        # (e.g, [[{'es-noun': 4, 'en-alternational': 1}][{'es-noun': 6, 'en-alternational': 8}]])
        # to a single dict of list (e.g., {'en-alternational': [1, 6, 14], 'es-noun': [4, 8, 22]}
        types_dict = {}
        all_keys = sorted(set().union(*(d.keys() for d in results_type_code_switches)))
        for key in all_keys:
            val = []
            for epoch in range(epochs):
                v = results_type_code_switches[epoch][key] if key in results_type_code_switches[epoch] else 0
                val.append(v)
            types_dict[key] = val
        return types_dict<|MERGE_RESOLUTION|>--- conflicted
+++ resolved
@@ -54,14 +54,9 @@
         # Learning rate can be reduced linearly until it reaches the end of the first epoch (then stays stable)
         self.final_lrate = final_learn_rate
         # Compute according to how much the lrate decreases and over how many epochs (num_epochs_decreasing_step)
-<<<<<<< HEAD
-        num_epochs_decreasing_step = 4
+        num_epochs_decreasing_step = 10
         self.lrate_decrease_step = true_divide(learn_rate - final_learn_rate,
-=======
-        num_epochs_decreasing_step = 10  # 4
-        self.lrate_decrease_step = np.true_divide(learn_rate - final_learn_rate,
->>>>>>> ac6d3b85
-                                                  self.inputs.num_train * num_epochs_decreasing_step)
+                                               self.inputs.num_train * num_epochs_decreasing_step)
         # Epochs indicate the numbers of iteration of the training set during training. 1000 sentences approximate
         # 1 year in Chang & Janciauskas. In Chang, Dell & Bock the total number of sentences experienced is 60000
         self.epochs = epochs
