# -*- coding: utf-8 -*-
import logging
from collections import defaultdict
from modules.elman_network import SimpleRecurrentNetwork, torch
from modules.formatter import pickle


class DualPath:
    """
    Dual-path is based on the SRN architecture and has the following layers (plus hidden & context):
    input, (predicted) compress, (predicted) concept, (predicted) identifiability & (predicted) role,
    target language, event-semantics and output.

    The event-semantics unit is the only unit that provides information about the target sentence order.
    E.g. for the dative sentence "A man bakes a cake for the cafe" there are 3 event-sem units: CAUSE, CREATE, TRANSFER

    role-concept and pred_role-pred_concept links are used to store the message

    role, concept and pred_concept units are unbiased to make them more input driven
    """

    def __init__(self, hidden_size, learn_rate, final_learn_rate, momentum, epochs, compress_size,
                 role_copy, input_copy, activate_both_lang, srn_debug, set_weights_folder, set_weights_epoch,
                 input_class, pronoun_experiment, cognate_experiment, auxiliary_experiment, ignore_tense_and_det,
                 only_evaluate, allow_cognate_boost=False, simulation_num=None):
        """
        :param hidden_size: Size of the hidden layer
        :param learn_rate: Initial learning rate
        :param final_learn_rate: (Reduced) learning rate after the 1st epoch
        :param momentum: accounts for amount of previous weight changes that are added
        :param epochs: Number of training set iterations during training
        :param compress_size: Size of the compress layers (approximately hidden/3)
        :param role_copy: Whether to keep a copy of the role layer activation
        :param input_copy: Whether to keep a copy of the input layer activation
        :param srn_debug: Whether to show debug messages during training
        :param set_weights_folder: A folder that contains pre-trained weights as initial weights for simulations
        :param set_weights_epoch: In case of pre-trained weights we can also specify num of epochs (stage of training)
        :param input_class: Instance of InputFormatter Class (contains all the input for the model)
        :param pronoun_experiment: Whether to evaluate pronoun production
        :param simulation_num: Number of simulation (useful in case we run several simulations in parallel)
        :param allow_cognate_boost: Whether the non-target language will be boosted after the model produces a cognate
        """
        self.inputs = input_class
        self.compress_size = compress_size
        self.hidden_size = hidden_size
        self.simulation_num = simulation_num
        self.pronoun_experiment = pronoun_experiment
        self.cognate_experiment = cognate_experiment
        self.auxiliary_experiment = auxiliary_experiment
        self.training_logger = None
        self.test_logger = None
        self.set_level_logger = None
        self.only_evaluate = only_evaluate
        # Learning rate can be reduced linearly until it reaches the end of the first epoch (then stays stable)
        self.final_lrate = final_learn_rate
        # Compute according to how much the lrate decreases and over how many epochs (num_epochs_decreasing_step)
        num_epochs_decreasing_step = 10
        self.lrate_decrease_step = (learn_rate - final_learn_rate) / (self.inputs.num_train *
                                                                      num_epochs_decreasing_step)
        # Epochs indicate the numbers of iteration of the training set during training. 1000 sentences approximate
        # 1 year in Chang & Janciauskas. In Chang, Dell & Bock the total number of sentences experienced is 60000
        self.epochs = epochs
        self.ignore_tense_and_det = ignore_tense_and_det
        self.allow_cognate_boost = allow_cognate_boost
        self.activate_both_lang = activate_both_lang
        self.role_copy = role_copy
        self.input_copy = input_copy
        self.set_weights_folder = set_weights_folder
        self.set_weights_epoch = set_weights_epoch
        self.srn = SimpleRecurrentNetwork(learn_rate=learn_rate, momentum=momentum, rdir=self.inputs.directory,
                                          debug_messages=srn_debug, include_role_copy=role_copy,
                                          include_input_copy=input_copy)
        self.initialize_srn()

    def init_logger(self, name):
        logger = logging.getLogger("%s_%s" % (name, self.simulation_num))
        logger.setLevel(logging.DEBUG)
        logger.propagate = False  # no stdout to console
        logger.addHandler(logging.FileHandler("%s/%s.csv" % (self.inputs.directory, name)))
        if name in ['test', 'training']:
            header = ("epoch, produced_sentence, target_sentence, is_grammatical, meaning, "
                      "is_code_switched, switched_type")
            if self.auxiliary_experiment:
                header += (",switched_at, switched_participle,switched_right_after, switched_after,switched_at_es_en,"
                           "switched_participle_es_en,switched_right_after_es_en, switched_after_es_en")
            if self.pronoun_experiment:
                header += ",pronoun_error, pronoun_error_flex"
            header += ", produced_pos, target_pos, correct_tense, correct_definiteness, message"
        else:
            header = "epoch, set_name, correct_meaning, correct_pos, total_sentences"
        logger.info(header)
        return logger

    def initialize_srn(self):
        # Chang: The where, what, and cwhat units were unbiased to make them more input driven
        self.srn.add_layer("input", self.inputs.lexicon_size)  # , convert_input=True)
        self.srn.add_layer("identifiability", self.inputs.identif_size, has_bias=False)
        self.srn.add_layer("concept", self.inputs.concept_size, has_bias=False)
        self.srn.add_layer("role", self.inputs.roles_size)  # tried softmax with fw == 1, it didn't work.
        self.srn.add_layer("compress", self.compress_size)
        self.srn.add_layer("eventsem", self.inputs.event_sem_size)
        self.srn.add_layer("target_lang", len(self.inputs.languages))
        self.srn.add_layer("hidden", self.hidden_size, recurrent=True)
        # If pred_role is not softmax the model performs poorly on determiners.
        self.srn.add_layer("pred_role", self.inputs.roles_size, activation_function="softmax")
        self.srn.add_layer("pred_identifiability", self.inputs.identif_size, has_bias=False)
        self.srn.add_layer("pred_concept", self.inputs.concept_size, has_bias=False)
        self.srn.add_layer("pred_compress", self.compress_size)
        self.srn.add_layer("output", self.inputs.lexicon_size, activation_function="softmax")

        # Connect layers
        self.srn.connect_layers("input", "identifiability")
        self.srn.connect_layers("input", "concept")
        self.srn.connect_layers("input", "compress")
        self.srn.connect_layers("identifiability", "role")
        self.srn.connect_layers("concept", "role")
        # hidden layer
        if self.input_copy:
            self.srn.add_layer("input_copy", self.inputs.lexicon_size)
            self.srn.connect_layers("input", "hidden")
        if self.role_copy:  # it does not seem to improve performance, set default to False to keep model simple
            self.srn.add_layer("role_copy", self.inputs.roles_size)
            self.srn.connect_layers("role_copy", "hidden")
        self.srn.connect_layers("role", "hidden")
        self.srn.connect_layers("compress", "hidden")
        self.srn.connect_layers("eventsem", "hidden")
        self.srn.connect_layers("target_lang", "hidden")
        # hidden to predicted and output layers
        self.srn.connect_layers("hidden", "pred_role")
        self.srn.connect_layers("hidden", "pred_compress")
        self.srn.connect_layers("pred_role", "pred_identifiability")
        self.srn.connect_layers("pred_role", "pred_concept")
        self.srn.connect_layers("pred_identifiability", "output")
        self.srn.connect_layers("pred_concept", "output")
        self.srn.connect_layers("pred_compress", "output")
        if not self.only_evaluate:  # else they will be loaded again at the evaluate_network phrase
            self.srn.load_weights(set_weights_epoch=self.set_weights_epoch, set_weights_folder=self.set_weights_folder,
                                  results_dir=self.inputs.directory, plot_stats=False,
                                  simulation_num=self.simulation_num)

    def feed_line(self, line, weights_role_concept, epoch=None, backpropagate=False, activate_target_language=False):
        produced_sent_ids = []
        append_to_produced = produced_sent_ids.append
        # updated_role_concept=self.inputs.get_weights_role_concept(line.message)
        self.srn.set_message_reset_context(updated_role_concept=weights_role_concept, info=line,
                                           activate_language=(activate_target_language or backpropagate))
        prod_idx = None  # previously produced word (at the beginning of sentence: None)
        for trg_idx in line.target_sentence_idx + [None] * (5 if not backpropagate else 0):
            self.srn.set_inputs(input_idx=prod_idx, target_idx=trg_idx if backpropagate else None)
            self.srn.feedforward(start_of_sentence=prod_idx is None)
            if backpropagate:
                prod_idx = trg_idx  # training with target word, NOT produced one
                self.srn.backpropagate(epoch)
                # FIXME: REMOVE
                append_to_produced(self.srn.get_max_output_activation())
            else:  # no "target" word in this case. Also, return the produced sentence
                # reset the target language for the rest of the sentence (during testing only!)
                if activate_target_language and prod_idx is None and self.activate_both_lang:
                    # TODO: play with activations, e.g. activate the target language slightly more
<<<<<<< HEAD
                    # ones or: [1, 0.9] if self.inputs.languages.index(lang) == 0 else [0.9, 1]
                    self.srn.update_layer_activation("target_lang", activation=torch.ones(2))
=======
                    # [1, 0.9] if self.inputs.languages.index(lang) == 0 else [0.9, 1]
                    self.srn.update_layer_activation("target_lang", activation=np.ones(2))
>>>>>>> b28d7e55
                prod_idx = self.srn.get_max_output_activation()
                append_to_produced(prod_idx)
                if prod_idx == self.inputs.period_idx:  # end sentence if period produced
                    break
            if self.allow_cognate_boost and self.activate_both_lang and prod_idx in self.inputs.cognate_idx:
                self.srn.boost_non_target_lang(target_lang_idx=self.inputs.languages.index(line.lang))  # cognate boost

        if not backpropagate:
            return produced_sent_ids

    def start_network(self, evaluate_test_set, evaluate_training_set, start_from_epoch=0):
        """
        :param evaluate_test_set: Whether to evaluate test set every x epochs. The only reason NOT to evaluate
        is for speed, if we want to training network and save weights
        :param evaluate_training_set: Whether to evaluate the training set (default: False)
        Training: for each word of input sentence:
            - compute predicted response
            - determine error, (back)propagate and update weights
            - copy hidden units to context

        In Chang, Dell & Bock (2006) each model subject experienced 60k message-sentence pairs from its training set and
        was tested after 2k epochs. Each training set consisted of 8k pairs and the test set_name of 2k.
        The authors created 20 sets x 8k for 20 subjects
        :param start_from_epoch: training can start from a later epoch
        """
        if not self.only_evaluate:
            epoch = start_from_epoch
            # weights_role_concept = self.inputs.weights_role_concept['training']
<<<<<<< HEAD
            while epoch < self.epochs:  # start training for x epochs (shuffle training set)
                for train_line in self.inputs.trainlines_df.reindex(torch.randperm(self.inputs.num_train)).itertuples():
                    ###train_line = self.inputs.trainlines_df.iloc[1817]
                    # weights_role_concept[train_line.Index] == self.inputs.get_weights_role_concept(train_line.message)
                    self.feed_line(train_line, self.inputs.get_weights_role_concept(train_line.message), epoch,
                                   backpropagate=True)
                    if self.srn.learn_rate > self.final_lrate:  # decrease lrate linearly
=======
            while epoch < self.epochs:  # start training for x epochs
                for train_line in self.inputs.trainlines_df.reindex(
                        np.random.permutation(self.inputs.trainlines_df.index)).itertuples():  # shuffle and train
                    # train_line = self.inputs.trainlines_df.iloc[1817]
                    # weights_role_concept[train_line.Index] == self.inputs.get_weights_role_concept(train_line.message)
                    self.feed_line(train_line, self.inputs.get_weights_role_concept(train_line.message), epoch,
                                   backpropagate=True, activate_target_language=True)
                    if self.srn.learn_rate > self.final_lrate:  # decrease lrate linearly until it reaches 2 epochs
>>>>>>> b28d7e55
                        self.srn.learn_rate -= self.lrate_decrease_step
                epoch += 1  # increase number of epochs, begin new iteration
                self.srn.save_weights(results_dir=self.inputs.directory, epoch=epoch)

        set_names = set()
        if evaluate_training_set:
            set_names.add('training')
            self.training_logger = self.init_logger('training')
        if evaluate_test_set:
            self.test_logger = self.init_logger('test')
            set_names.add('test')

        if set_names:
            self.set_level_logger = self.init_logger('set_level')
            self.evaluate_network(set_names=set_names)

    def evaluate_network(self, set_names, top_down_language_activation=True):
        """
        :param set_names: ['test', 'training'] or ['test'] if only the test set is evaluated
        :param top_down_language_activation: activates both languages during the whole test duration
        (not just after the production of the first word)
        """
        results = {
            'correct_meaning': {
                set_name: [] for set_name in set_names
            }, 'correct_pos': {
                set_name: [] for set_name in set_names
            }, 'correct_code_switches': {
                set_name: [] for set_name in set_names
            }, 'all_code_switches': {
                set_name: [] for set_name in set_names
            }, 'type_code_switches': {
                set_name: [] for set_name in set_names
            }
        }
        if self.auxiliary_experiment:
            for aux in ['is', 'has']:
                for point in ['participle', 'aux', 'after', 'right_after']:
                    results['%s_%s' % (aux, point)] = {set_name: [] for set_name in set_names}
                    results['%s_%s_es_en' % (aux, point)] = {set_name: [] for set_name in set_names}
                for lang in ['es', 'en']:
                    for cs_ in ["cs_", ""]:
                        results['correct_%s%s_%s' % (cs_, aux, lang)] = {set_name: [] for set_name in set_names}
        if self.pronoun_experiment:
            results['pronoun_errors_flex'] = {set_name: [] for set_name in set_names}
            results['pronoun_errors'] = {set_name: [] for set_name in set_names}

        if top_down_language_activation:
            self.srn.update_layer_activation("target_lang", activation=np.ones(2))

        for set_name in set_names:
            if set_name == 'test':
                set_lines = self.inputs.testlines_df
                num_sentences = self.inputs.num_test
            else:
                set_lines = self.inputs.trainlines_df
                num_sentences = self.inputs.num_train

            for i in set_lines.event_sem_message.unique():
                results[i] = {set_name: [] for set_name in set_names}
                results["%s_cs" % i] = {set_name: [] for set_name in set_names}
            # weights_role_concept = self.inputs.weights_role_concept[set_name]
            logger = self.test_logger if 'test' in set_name else self.training_logger
            epoch = 0
            while epoch < self.epochs:  # start training for x epochs
                counter = defaultdict(int)
                counter['type_code_switches'] = defaultdict(int)
                self.srn.load_weights(results_dir=self.inputs.directory, set_weights_folder=self.inputs.directory,
                                      set_weights_epoch=epoch, plot_stats=False)
                for line in set_lines.itertuples():
                    # line = set_lines.iloc[line_idx]   # FIXME
                    produced_idx = self.feed_line(line, self.inputs.get_weights_role_concept(line.message),
                                                  activate_target_language=not top_down_language_activation)
                    produced_sentence = self.inputs.sentence_from_indeces(produced_idx)
                    produced_pos = self.inputs.sentence_pos(produced_idx)

                    target_pos, target_sentence_idx, target_lang = line.target_pos, line.target_sentence_idx, line.lang

                    debug_sentence = False  # debug specific sentence
                    if debug_sentence:
                        logger.warning('Debugging sentence pair')
                        produced_sentence = 'él ha pateado .'
                        target_sentence = 'he has jumped .'
                        target_lang = 'en'
                        produced_idx = self.inputs.sentence_indeces(produced_sentence)
                        produced_pos = self.inputs.sentence_pos(produced_idx)
                        target_sentence_idx = self.inputs.sentence_indeces(target_sentence)
                        target_pos = self.inputs.sentence_pos(target_sentence_idx)

                    has_correct_pos, has_wrong_det, has_wrong_tense, correct_meaning, cs_type = (False, False, False,
                                                                                                 False, None)
                    (switched_at, switched_participle, switched_right_after, switched_after, switched_at_es_en,
                     switched_participle_es_en, switched_right_after_es_en,
                     switched_after_es_en) = (False, False, False, False, False, False, False, False)
                    has_pronoun_error, has_pronoun_error_flex = False, False
                    is_grammatical, flexible_order = self.inputs.is_sentence_gramatical_or_flex(produced_pos,
                                                                                                target_pos,
                                                                                                produced_idx)

                    code_switched = self.inputs.is_code_switched(produced_idx, target_lang_idx=target_sentence_idx[0])
                    if code_switched:
                        counter['all_code_switches'] += 1
                        if self.cognate_experiment:
                            if ',COG' in line.message:
                                counter['cs_cog'] += 1
                            else:
                                counter['cs_nongcog'] += 1
                    if is_grammatical:
                        counter['correct_pos'] += 1
                        has_correct_pos = True
                        if not code_switched:
                            correct_meaning = self.inputs.has_correct_meaning(produced_idx, line.target_sentence_idx)
                        else:  # only count grammatically correct CS sentences -- determine CS type here
                            cs_type = self.inputs.get_code_switched_type(produced_idx, target_sentence_idx, target_lang,
                                                                         top_down_language_activation)
                            if top_down_language_activation and cs_type == "inter-sentential":  # don't count it as CS
                                correct_meaning = True
                                code_switched = False
                            elif cs_type:  # TODO: check the failed sentences too
                                counter["%s_cs" % line.event_sem_message] += 1  # counts code-switched types
                                correct_meaning = True
                                counter['correct_code_switches'] += 1
                                cs_type_with_lang = "%s-%s" % (target_lang, cs_type)
                                counter['type_code_switches'][cs_type_with_lang] += 1
                                if self.cognate_experiment:  # check for cognates vs FFs vs regular (no lang)
                                    if ',COG' in line.message:
                                        cs_type_with_cognate_status = "%s-cog" % cs_type
                                    elif ',FF' in line.message:
                                        cs_type_with_cognate_status = "%s-ff" % cs_type
                                    else:  # no cognates or false friends
                                        cs_type_with_cognate_status = cs_type
                                    counter['type_code_switches'][cs_type_with_cognate_status] += 1
                                elif self.auxiliary_experiment:
                                    if ',PERFECT' in line.message or ',PROG' in line.message:
                                        (switched_at, switched_participle, switched_right_after, switched_after,
                                         switched_at_es_en, switched_participle_es_en, switched_right_after_es_en,
                                         switched_after_es_en) = self.inputs.check_switch_points(produced_idx,
                                                                                                 produced_pos)
                                        aux = 'has' if ',PERFECT' in line.message else 'is'
                                        if switched_participle:
                                            counter['%s_participle' % aux] += 1
                                            if switched_participle_es_en:
                                                counter['%s_participle_es_en' % aux] += 1
                                        if switched_at:
                                            counter['%s_aux' % aux] += 1
                                            if switched_at_es_en:
                                                counter['%s_aux_es_en' % aux] += 1
                                        if switched_after:  # anywhere after
                                            counter['%s_after' % aux] += 1
                                            if switched_after_es_en:
                                                counter['%s_after_es_en' % aux] += 1
                                            if switched_right_after:  # right after the participle
                                                counter['%s_right_after' % aux] += 1
                                                if switched_after_es_en:
                                                    counter['%s_right_after_es_en' % aux] += 1

                                        counter["correct_cs_%s_%s" % (aux, target_lang)] += 1
                        if correct_meaning:
                            counter['correct_meaning'] += 1
                            # this contains number of ALL correct progressive/perfect sentences, even the CS ones
                            counter["correct_%s_%s" % ('has' if ',PERFECT' in line.message else 'is', target_lang)] += 1
                            counter[line.event_sem_message] += 1
                        else:
                            has_wrong_det = self.inputs.test_without_feature(produced_idx, line.target_sentence_idx,
                                                                             feature="determiners")
                            has_wrong_tense = self.inputs.test_without_feature(produced_idx, line.target_sentence_idx,
                                                                               feature="tense")
                            # print('det, tense:', has_wrong_det, has_wrong_tense)
                            if self.ignore_tense_and_det and (has_wrong_det or has_wrong_tense):
                                counter['correct_meaning'] += 1  # count determiner mistake as (otherwise) correct
                                print(produced_sentence, "correct meaning,FIXME")  # FIXME
                                correct_meaning += 1
                                counter["correct_%s_%s" % ('has' if ',PERFECT' in line.message
                                                           else 'is', target_lang)] += 1
                        if epoch > 0 and self.pronoun_experiment:  # only check the grammatical sentences
                            if self.inputs.has_pronoun_error(produced_idx, line.target_sentence_idx):
                                if self.inputs.test_meaning_without_pronouns(produced_idx, line.target_sentence_idx):
                                    counter['pronoun_errors'] += 1
                                    has_pronoun_error = True
                                else:  # flex: grammatically correct sentences / gender error + wrong meaning
                                    counter['pronoun_errors_flex'] += 1
                                    has_pronoun_error_flex = True
                    if epoch > 0:
                        meaning = "%s%s" % ("flex-" if has_wrong_det or has_wrong_tense else "", correct_meaning)
                        pos = "%s%s" % ("flex-" if flexible_order else "", has_correct_pos)

                        log_info = (epoch, produced_sentence, line.target_sentence,
                                    pos, meaning, code_switched, cs_type)
                        if self.auxiliary_experiment:
                            log_info += (switched_at, switched_participle, switched_right_after, switched_after,
                                         switched_at_es_en, switched_participle_es_en, switched_right_after_es_en,
                                         switched_after_es_en)
                        if self.pronoun_experiment:
                            log_info += (has_pronoun_error, has_pronoun_error_flex)
                        log_info += (' '.join(produced_pos), ' '.join(target_pos), not has_wrong_tense,
                                     not has_wrong_det, '"%s"' % line.message,)
                        logger.info(",".join(str(x) for x in log_info))
                self.set_level_logger.info(",".join(str(x) for x in (epoch, set_name, counter['correct_meaning'],
                                                                     counter['correct_pos'], num_sentences)))
                for key in results.keys():
                    results[key][set_name].append(counter[key])

                epoch += 1
            results['type_code_switches'][set_name] = self.aggregate_dict(self.epochs,
                                                                          results['type_code_switches'][set_name])
        # write (single) simulation results to a pickled file
        with open("%s/results.pickled" % self.inputs.directory, 'wb') as pckl:
            pickle.dump(results, pckl)

    @staticmethod
    def aggregate_dict(epochs, results_type_code_switches):
        # convert "type_code_switches" from list of dicts
        # (e.g, [[{'es-noun': 4, 'en-alternational': 1}][{'es-noun': 6, 'en-alternational': 8}]])
        # to a single dict of list (e.g., {'en-alternational': [1, 6, 14], 'es-noun': [4, 8, 22]}
        types_dict = {}
        all_keys = sorted(set().union(*(d.keys() for d in results_type_code_switches)))
        for key in all_keys:
            val = []
            for epoch in range(epochs):
                v = results_type_code_switches[epoch][key] if key in results_type_code_switches[epoch] else 0
                val.append(v)
            types_dict[key] = val
        return types_dict<|MERGE_RESOLUTION|>--- conflicted
+++ resolved
@@ -157,13 +157,8 @@
                 # reset the target language for the rest of the sentence (during testing only!)
                 if activate_target_language and prod_idx is None and self.activate_both_lang:
                     # TODO: play with activations, e.g. activate the target language slightly more
-<<<<<<< HEAD
                     # ones or: [1, 0.9] if self.inputs.languages.index(lang) == 0 else [0.9, 1]
                     self.srn.update_layer_activation("target_lang", activation=torch.ones(2))
-=======
-                    # [1, 0.9] if self.inputs.languages.index(lang) == 0 else [0.9, 1]
-                    self.srn.update_layer_activation("target_lang", activation=np.ones(2))
->>>>>>> b28d7e55
                 prod_idx = self.srn.get_max_output_activation()
                 append_to_produced(prod_idx)
                 if prod_idx == self.inputs.period_idx:  # end sentence if period produced
@@ -192,24 +187,13 @@
         if not self.only_evaluate:
             epoch = start_from_epoch
             # weights_role_concept = self.inputs.weights_role_concept['training']
-<<<<<<< HEAD
-            while epoch < self.epochs:  # start training for x epochs (shuffle training set)
-                for train_line in self.inputs.trainlines_df.reindex(torch.randperm(self.inputs.num_train)).itertuples():
-                    ###train_line = self.inputs.trainlines_df.iloc[1817]
-                    # weights_role_concept[train_line.Index] == self.inputs.get_weights_role_concept(train_line.message)
-                    self.feed_line(train_line, self.inputs.get_weights_role_concept(train_line.message), epoch,
-                                   backpropagate=True)
-                    if self.srn.learn_rate > self.final_lrate:  # decrease lrate linearly
-=======
             while epoch < self.epochs:  # start training for x epochs
-                for train_line in self.inputs.trainlines_df.reindex(
-                        np.random.permutation(self.inputs.trainlines_df.index)).itertuples():  # shuffle and train
+                for train_line in self.inputs.trainlines_df.reindex(torch.randperm(self.inputs.num_train)).itertuples():  # shuffle and train
                     # train_line = self.inputs.trainlines_df.iloc[1817]
                     # weights_role_concept[train_line.Index] == self.inputs.get_weights_role_concept(train_line.message)
                     self.feed_line(train_line, self.inputs.get_weights_role_concept(train_line.message), epoch,
                                    backpropagate=True, activate_target_language=True)
-                    if self.srn.learn_rate > self.final_lrate:  # decrease lrate linearly until it reaches 2 epochs
->>>>>>> b28d7e55
+                    if self.srn.learn_rate > self.final_lrate:  # decrease lrate linearly
                         self.srn.learn_rate -= self.lrate_decrease_step
                 epoch += 1  # increase number of epochs, begin new iteration
                 self.srn.save_weights(results_dir=self.inputs.directory, epoch=epoch)
@@ -258,7 +242,7 @@
             results['pronoun_errors'] = {set_name: [] for set_name in set_names}
 
         if top_down_language_activation:
-            self.srn.update_layer_activation("target_lang", activation=np.ones(2))
+            self.srn.update_layer_activation("target_lang", activation=torch.ones(2))
 
         for set_name in set_names:
             if set_name == 'test':
