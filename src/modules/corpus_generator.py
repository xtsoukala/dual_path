--- conflicted
+++ resolved
@@ -263,7 +263,7 @@
                     morpheme_df = self.select_random_morpheme_for_lang(pos='noun:animate', lang=lang, gender=gender)
                 concept = self.get_concept(morpheme_df)
                 if concept:
-                    semantic_gender = self.get_semantic_gender(morpheme_df, syntactic_gender=gender)
+                    semantic_gender = self.get_semantic_gender(morpheme_df['semantic_gender'], syntactic_gender=gender)
                     message[msg_idx] = self.add_concept_and_gender_info(message[msg_idx], concept, semantic_gender)
                     next_pos = pos_list[i + 1] if i + 1 < len(pos_list) else None
                     msg_idx, boost_next = self.alter_msg_idx(msg_idx, pos, lang, next_pos, boost_next)
@@ -295,10 +295,6 @@
 
     def select_random_morpheme_for_lang(self, pos, lang, gender, only_get_cognate=False, only_get_false_friend=False,
                                         exclude_cognates=False, exclude_false_friends=False):
-        print(list(self.lexicon_df))
-        print('syntactic_gender_es' in list(self.lexicon_df))
-        print('syntactic_gender_nl' in list(self.lexicon_df))
-        sys.exit()
         params = repr(locals().values())
         cache = self.get_query_cache(params)
         if cache is False:
@@ -596,22 +592,18 @@
         return prev_gender
 
     @staticmethod
-<<<<<<< HEAD
-    def get_semantic_gender(morpheme_df, syntactic_gender):
-=======
+    def get_semantic_gender(semantic_gender, syntactic_gender):
+        if not pd.isnull(semantic_gender):
+            if semantic_gender == 'M-F' and syntactic_gender:
+                return syntactic_gender
+            return semantic_gender
+        return None
+
+    @staticmethod
     def has_multiple_possible_genders(gender, gender_separator='-'):
         if gender_separator in gender:
             return True
         return False
-
-    @staticmethod
-    def get_df_semantic_gender(morpheme_df, syntactic_gender):
->>>>>>> 764ed239
-        if not pd.isnull(morpheme_df['semantic_gender']):
-            if morpheme_df['semantic_gender'] == 'M-F' and syntactic_gender:
-                return syntactic_gender
-            return morpheme_df['semantic_gender']
-        return None
 
     def generate_cognate_experiment_test_sets(self, simulation_range, num_models, cognate_decimal_fraction,
                                               num_test_sentences, cognate_list=None, excluded_concepts=None):
@@ -626,7 +618,6 @@
         if excluded_concepts:
             # awk NF 'FNR==1{print ""}1' *0cog*/input/cognates.in | sort | uniq > exclude_cognates.in
             self.excluded_concepts = list(set(excluded_concepts).difference(cognate_list))
-            print(len(excluded_concepts), len(self.excluded_concepts))
         self.list_to_file("all_cognates", cognate_list)
         self.unique_cognate_per_sentence = True
         self.structures_df = self.structures_df[~self.structures_df.message.str.contains('=pron')]
