from . import pd
from operator import truediv
import seaborn as sns
import matplotlib.pyplot as plt
import scikits.bootstrap as boot

sns.set(palette="colorblind")
sns.set_style("whitegrid")


class Plotter:
    def __init__(self, results_dir):
        self.results_dir = results_dir
        self.fname_suffix = ''
        self.bar_width = 0.3
        self.languages = ['en', 'es']
        self.rename_label = {'adj': 'adjective', 'aux': 'auxiliary', 'det': 'determiner',
                             'prep': 'preposition', 'pron': 'pronoun', 'adverb': 'pred. adjective',
                             'switched_participle_perfect': 'perfect participle',
                             'switched_participle_prog': 'progressive participle',
                             'switched_aux_prog': 'progressive auxiliary', 'switched_aux_perfect': 'perfect auxiliary'}

    def lineplot_items(self, df, ci, n_boot=1000, ylim=17.5, fname='auxiliary_participle_switches',
                       items=['switched_aux_prog', 'switched_aux_perfect',
                              'switched_participle_prog', 'switched_participle_perfect']):
        for i, item in enumerate(items):
            ax = sns.lineplot(x='epoch', y=item, data=df, ci=ci, n_boot=n_boot, label=self.rename_label[item],
                              color=('#de8f05' if 'perfect' in item else '#0173b2'))
            if 'aux' in item:
                ax.lines[i].set_linestyle("--")
        plt.xlabel('epochs')
        plt.ylabel('')
        plt.ylim([0, ylim])
        plt.yticks(pd.np.arange(0, ylim, step=1))
        xticks = pd.np.arange(df.epoch.min(), df.epoch.max() + 1, step=4)
        plt.xticks(xticks, xticks)

        plt.xlim([df.epoch.min(), df.epoch.max()])
        plt.legend(loc='upper center', fancybox=True, ncol=2, shadow=True, bbox_to_anchor=(0.5, 1.11))
        plt.tight_layout()  # make room for labels
        plt.savefig(self.get_plot_path(len(df.network_num.unique()), fname))
        plt.close()

    def plot_cognate_last_epoch(self, df_name=None, xrow='model_name', hue='model', epoch=20, include_annotations=False,
                                info_to_plot=('code_switched',), ci=95, ylim=None, lineplot=False,
                                bbox_to_anchor=(0.5, 1.1)):
        if not df_name:
            df_name = 'count_all_models_merged.csv'
        print('plot_cognate_last_epoch:', df_name)
        df = pd.read_csv(f'{self.results_dir}/{df_name}')
        df = df[df.epoch == epoch]
        for label in info_to_plot:
            if lineplot:
                ax = sns.lineplot(x=xrow, y=f'{label}_percentage', hue=hue, ci=ci, n_boot=1000, data=df)
                plt.xlim(['10cog', '70cog'])
                plt.ylim([0, 35])
                bbox_to_anchor = (0.5, 1.05)
                plt.ylabel('code-switched percentage')
            else:
                xrow = 'model' if xrow not in list(df) else xrow
                if xrow == 'model':
                    hue = 'switch_from' if 'switch_from' in list(df) else None
                if hue:
                    ax = sns.barplot(x=xrow, y=f'{label}_percentage', hue=hue, ci=ci, n_boot=1000,
                                     data=df, errcolor='gray', errwidth=1.5)
                else:
                    ax = sns.barplot(x=xrow, y=f'{label}_percentage', ci=ci, n_boot=1000,
                                     data=df, errcolor='gray', errwidth=1.5)
                if include_annotations:
                    self.autolabels(ax, [int(df.loc[df.model_name == modname, 'total_sentences'].sum())
                                         for modname in df.model_name.unique()])
            plt.xlabel('')
            if ylim:
                plt.ylim([0, ylim])
            #plt.ylabel('Percentage of sentences with code-switches')
            #ax.set_xticklabels([x.replace('cog', '% cognates') for x in df.model_name])
            handles, labels = ax.get_legend_handles_labels()
            if len(labels) > 1:
                plt.legend(loc='upper center', fancybox=True, ncol=2, shadow=True, bbox_to_anchor=bbox_to_anchor,
                           handles=handles, labels=labels)
            plt.savefig(self.get_plot_path(df.network_num.max(),
                                           f'{label}_{ci}CI_{df_name.replace(".csv", "").replace("_models_merged", "")}'
                                           f'epoch{epoch}{"_line" if lineplot else ""}_'
                                           f'sent{int(df.total_sentences.sum())}{hue if hue else ""}'))
            plt.close()

    def plot_cognate_effect_over_time(self, df_name, info_to_plot=('code_switched', 'switched_before', 'switched_at',
                                                                   'switched_right_after', 'switched_second_after',
                                                                   'switched_after_anywhere'),
                                      ignore_baseline=False, ci=95):
        df = pd.read_csv(f'{self.results_dir}/{df_name}')
        if ignore_baseline:
            df = df[df.model != 'zero_cognates']
        for label in info_to_plot:
            ax = sns.lineplot(x='epoch', y=f'{label}_percentage', hue='model', ci=ci, n_boot=1000, data=df)

            plt.xlim([df.epoch.min(), df.epoch.max()])

            handles, labels = ax.get_legend_handles_labels()
            plt.legend(handles=handles[1:], labels=labels[1:], loc='upper center', fancybox=True, ncol=3, shadow=True,
                       bbox_to_anchor=(0.5, 1.11))
            plt.tight_layout()  # make room for labels
            plt.ylim([0, 32])
            plt.savefig(self.get_plot_path(df.network_num.max(), f'{label}_{df_name.replace(".csv", "")}'))
            plt.close()

    def print_switches_around_switch_point(self, df_name, ci=95, info_to_plot=('code_switched', 'switched_before',
                                                                               'switched_at', 'switched_right_after',
                                                                               'switched_one_after',
                                                                               'switched_after_anywhere'),
                                           ignore_baseline=True):
        false_friends = False
        if 'ff' in df_name:
            false_friends = True
        df = pd.read_csv(f'{self.results_dir}/{df_name}')
        df = df[df.epoch == df.epoch.max()]
        df_cog_or_ff = df[df.model == ('cognate' if not false_friends else 'false_friend')]
        df_no_cog_or_ff = df[df.model == ('non_cognate' if not false_friends else 'non_false_friend')]
        all_dfs = [df_cog_or_ff, df_no_cog_or_ff]

        if not ignore_baseline:
            df_baseline = df[df.model == 'baseline']
            all_dfs.append(df_baseline)

        print(df_name, sum(df.total_sentences))
        for i in info_to_plot:
            for d in all_dfs:
                if f'{i}_percentage' not in d:
                    i = 'switched_second_after'
                low, high = self.get_ci(d[f'{i}_percentage'], ci=ci)
                print(i, round(d[f'{i}_percentage'].mean(), 1), f'[{round(low, 1)}, {round(high, 1)}]')
            print('------')

    def lineplot_code_switches(self, df, fname='code_switches_over_time', ylim=50, legend_loc='upper center'):
        sns.lineplot(x='epoch', y='alternational_percentage', data=df, ci=None, color='#0173b2',
                     label='alternational')
        sns.lineplot(x='epoch', y='insertional_percentage', data=df, ci=None, label='insertional', color='#de8f05')
        sns.lineplot(x='epoch', y='ambiguous_percentage', data=df, ci=None, label='ambiguous', color='#029E73')
        sns.lineplot(x='epoch', y='intersentential_percentage', data=df, ci=None, label='intersentential')

        sns.swarmplot(x='epoch', y='alternational_percentage', data=df, size=2, alpha=.4, color='#0173b2')
        sns.swarmplot(x='epoch', y='insertional_percentage', data=df, size=2, alpha=.4, color='#de8f05')
        sns.swarmplot(x='epoch', y='ambiguous_percentage', data=df, size=2, alpha=.4, color='#029E73')
        sns.swarmplot(x='epoch', y='intersentential_percentage', data=df, size=2, alpha=.4)

        plt.xlabel('epochs')
        plt.ylabel('')
        plt.ylim([0, ylim])
        plt.yticks(pd.np.arange(0, ylim + 1, step=10))

        xticks = pd.np.arange(df.epoch.min(), df.epoch.max() + 1, step=2)
        plt.xticks(xticks, xticks)

        plt.xlim([df.epoch.min(), df.epoch.max()])
        plt.legend(loc=legend_loc, fancybox=True, ncol=4, shadow=True, bbox_to_anchor=(0.5, 1.11))
        plt.tight_layout()  # make room for labels
        plt.savefig(self.get_plot_path(len(df.network_num.unique()), fname))
        plt.close()

    def barplot_code_switches(self, df, grouped):
        df = pd.read_csv(f'{self.results_dir}/{m}{self.fname_suffix}/all_results.csv')
        grouped = pd.read_csv(f'{self.results_dir}/{m}{self.fname_suffix}/all_results.csv')
        all_labels = grouped.pos_of_switch_point.unique().tolist()
        index_size = pd.np.arange(len(all_labels))

        mean_correct_sentences = []
        for switch_point in all_labels:
            """correct_sentences.append(df[(df.epoch == df.epoch.max())
                                        & df.meaning == 1].produced_pos.str.contains(switch_point).sum() /
                                     df.network_num.max())"""
            mean_correct_sentences.append(df[(df.epoch == df.epoch.max())
                                             & df.meaning == 1].produced_pos.str.contains(switch_point).mean())

        for switch_type in ['insertional', 'alternational', 'ambiguous']:  # one plot per switch_type
            fig, ax = plt.subplots()
            rects = []
            annotate_labels = []
            for i, lang in enumerate(grouped.switch_from.unique().tolist()):
                val = []
                ci_low = []
                ci_high = []
                for switch_point in all_labels:
                    switches = grouped[(grouped.switched_type == switch_type) &
                                       (grouped.pos_of_switch_point == switch_point) &
                                       (grouped.switch_from == lang)].code_switched
                    print(switches)
                    print(mean_correct_sentences)

                    switches_percentage = switches * 100 / mean_correct_sentences
                    switches_percentage_mean = switches_percentage.mean()
                    low, high = self.get_ci(switches_percentage, ci=95)
                    ci_low.append(round(switches_percentage_mean - low, 1))
                    ci_high.append(round(high - switches_percentage_mean, 1))

                    val.append(switches.sum() * 100 / mean_correct_sentences)
                    rects.append(ax.bar(index_size + (self.bar_width * i),
                                        val, self.bar_width,
                                        yerr=(ci_low, ci_high), ecolor='grey'))
                    annotate_labels.extend(switches.sum())

            self.autolabels(ax, annotate_labels)

            ax.set_xticks(index_size + self.bar_width / len(all_labels))
            ax.set_ylim(bottom=0)
            ax.legend(['Switch into Spanish', 'Switch into English'], loc='upper left')
            ax.set_xticklabels([self.rename_label.get(x, x) for x in all_labels], rotation=55)  # rotate labels to fit

            plt.tight_layout()  # make room for labels
            plt.savefig(self.get_plot_path(df.network_num.max(), f'{switch_type}_barplot'))
            plt.close()

    def plot_code_switche_types_per_pos_for_all_models(self, models=('early', 'enes', 'esen'), l2_epoch=25, ylim=7):
        sns.set_style('white')
        code_switch_types = ['insertional', 'alternational', 'ambiguous']
        labels = {'insertional': ['adj', 'aux', 'det', 'noun', 'participle', 'prep', 'verb'],
                  'alternational': ['adj', 'aux', 'det', 'noun', 'participle', 'prep', 'verb'],
                  'ambiguous': ['noun', 'participle', 'verb', 'adverb']}
        legend = {'early': 'Early', 'enes': 'L1 English', 'esen': 'L1 Spanish', 'messageless_balanced': 'Early'}
        correct_sentences = {}
        code_switches = {}
        for m in models:
            df = pd.read_csv(f'{self.results_dir}/{m}{self.fname_suffix}/all_results.csv',
                             index_col=None, header=0, skipinitialspace=True, dtype={'epoch': int})
            epoch = l2_epoch if m == ('early' or 'messageless_balanced') else df.epoch.max()
            df = df[(df.epoch == epoch) & (df.meaning == 1)]
            code_switches[m] = {}
            correct_sentences[m] = {}
            for switch_type in code_switch_types:
                correct_sentences[m][switch_type] = []
                for switch_point in labels[switch_type]:
                    pos = f"{switch_point} ." if switch_type == 'ambiguous' else switch_point
                    correct_sentences[m][switch_type].append(df.produced_pos.str.contains(pos).sum())

                code_switches[m][switch_type] = {}
                for lang in self.languages:
                    code_switches[m][switch_type][lang] = {}
                    for switch_point in labels[switch_type]:
                        code_switches[m][switch_type][lang][switch_point] = df[(df.switched_type == switch_type) &
                                                                               (df.pos_of_switch_point == switch_point)
                                                                               & (df.switch_from == lang)
                                                                               ].is_code_switched  # .sum()

        for switch_type in code_switch_types:  # one plot per switch_type and lang
            index_size = pd.np.arange(len(labels[switch_type]))
            bar_width = 0.15 if switch_type == 'ambiguous' else self.bar_width
            for lang in self.languages:
                fig, ax = plt.subplots()
                rects = []
                annotate_labels = []
                for idx, model in enumerate(models):
                    val = []
                    ci_low = []
                    ci_high = []
                    for switch_point in labels[switch_type]:
                        v = (code_switches[model][switch_type][lang][switch_point] * 100 /
                             correct_sentences[model][switch_type][labels[switch_type].index(switch_point)])

                        low, high = self.get_ci(v, ci=95)

                        r = code_switches[model][switch_type][lang][switch_point].sum()
                        r_mean = truediv(code_switches[model][switch_type][lang][switch_point].mean() * 100,
                                         (correct_sentences[model][switch_type][
                                             labels[switch_type].index(switch_point)]))
                        val.append(r_mean)
                        ci_low.append(round(r_mean - low, 1))
                        ci_high.append(round(high - r_mean, 1))

                        annotate_labels.append(r)
                    rects.append(ax.bar(index_size + (bar_width * idx), val, bar_width, align='center',
                                        yerr=(ci_low, ci_high), ecolor='gray'))
                self.autolabels(ax, annotate_labels)

                ax.set_xticks(index_size + bar_width)
                ax.set_ylim(bottom=0, top=ylim)
                ax.legend([legend[model] for model in models], loc='upper center', fancybox=True, ncol=3,
                          shadow=True, bbox_to_anchor=(0.5, 1.12))
                ax.set_xticklabels([self.rename_label.get(x, x) for x in labels[switch_type]],
                                   rotation=(0 if switch_type == 'ambiguous' else 90))
                plt.tight_layout()  # make room for labels
                plt.savefig(self.get_plot_path(df.network_num.max(), f'{switch_type}_{lang}'))
                plt.close()

    @staticmethod
    def autolabels(ax, val, yoffset=4.8):
        """Attach a text label above each bar in *rects*, displaying its height."""
        for rect, v in zip(ax.patches, val):
            height = rect.get_height()
            ax.annotate(v if v else None, xy=(rect.get_x() + rect.get_width() / 2, height), xytext=(0, yoffset),
                        size=9, textcoords="offset points", ha='center', va='bottom', color='black',
                        backgroundcolor="w")

    def plot_code_switch_types_per_model(self, models=('early', 'enes', 'esen'), bar_width=0.25, l2_epoch=25):
        sns.set_style("white")
        code_switch_types = ['alternational', 'insertional', 'ambiguous']
        legend = {'early': 'Early', 'enes': 'L1 English', 'esen': 'L1 Spanish', 'messageless_balanced': 'Early'}

        all_dfs = {}
        for m in models:
            temp_df = pd.read_csv(f'{self.results_dir}/{m}{self.fname_suffix}/performance_per_lang.csv',
                                  index_col=None, header=0, skipinitialspace=True, dtype={'epoch': int})
            epoch = l2_epoch if m in ['early', 'messageless_balanced'] else temp_df.epoch.max()
            temp_df = temp_df[temp_df.epoch == epoch]
            all_dfs[m] = temp_df
        network_num = temp_df.network_num.max()

        index_size = pd.np.arange(len(code_switch_types))
        for lang in self.languages:
            annotate_labels = []
            fig, ax = plt.subplots()
            rects = []
            for idx, model in enumerate(models):
                df_per_lang = all_dfs[model]
                df_per_lang = df_per_lang[df_per_lang.switch_from == lang]
                val = []
                ci_low = []
                ci_high = []
                for switch_type in code_switch_types:
                    if f'{switch_type}_percentage' in df_per_lang:
                        val.append(df_per_lang[f'{switch_type}_percentage'].mean())
                        low, high = self.get_ci(df_per_lang[f'{switch_type}_percentage'], ci=95)
                        ci_low.append(round(df_per_lang[f'{switch_type}_percentage'].mean() - low, 1))
                        ci_high.append(round(high - df_per_lang[f'{switch_type}_percentage'].mean(), 1))
                    else:
                        val.append(0)
                        low, high = 0.0, 0.0
                        ci_low.append(low)
                        ci_high.append(high)
                    annotate_labels.append(int(df_per_lang[switch_type].sum()))

                rects.append(ax.bar(index_size + (bar_width * idx), val, bar_width,
                                    yerr=(ci_low, ci_high), align='center', ecolor='grey'))

            self.autolabels(ax, annotate_labels)
            ax.set_xticks(index_size + bar_width)
            ax.set_ylim(bottom=0, top=26)
            ax.legend([legend[model] for model in models], loc='upper center', fancybox=True, ncol=3,
                      shadow=True, bbox_to_anchor=(0.5, 1.12))
            ax.set_xticklabels([x.replace('ambiguous', 'final-word') for x in code_switch_types])

            plt.tight_layout()  # make room for labels
            plt.savefig(self.get_plot_path(network_num, f'switch_types_{lang}'))
            plt.close()

    def performance_all_models(self, models=('enes', 'esen', 'early')):
        for m in models:
            df = pd.read_csv(f'{self.results_dir}/{m}{self.fname_suffix}/performance.csv',
                             index_col=None, header=0, skipinitialspace=True, dtype={'epoch': int})
            self.performance(df, fname=f'performance_{m}')

    def l1_performance_all_models(self, models=('enes', 'esen', 'early')):
        for m in models:
            df = pd.read_csv(f'{self.results_dir}/{m}{self.fname_suffix}/performance_per_lang.csv',
                             index_col=None, header=0, skipinitialspace=True, dtype={'epoch': int})
            langs = [m[:2]] if m != 'early' else self.languages
            for l1_lang in langs:
                self.performance(df[df.switch_from == l1_lang], fname=f'l1_performance_{m}_{l1_lang}',
                                 include_code_switches=True)

    def performance(self, df, fname='performance', ylim=100, legend_loc='upper center', include_individual_points=True,
                    include_code_switches=False, max_epochs=None):
        if max_epochs:
            df = df[df.epoch < max_epochs + 1]
        sns.lineplot(x='epoch', y='grammaticality_percentage', data=df, color='#0173b2', ci=None,
<<<<<<< HEAD
                     label='grammaticality', marker='v')
        sns.lineplot(x='epoch', y='meaning_percentage', data=df, color='#de8f05', ci=None, label='meaning', marker='*')
=======
                     label='grammaticality')
        sns.lineplot(x='epoch', y='meaning_percentage', data=df, color='#de8f05', ci=None, label='meaning',
                     marker='X')
>>>>>>> b60b8ad9
        if include_individual_points:
            sns.swarmplot(x='epoch', y='grammaticality_percentage', data=df, color='#0173b2', size=2, alpha=.5)
            sns.swarmplot(x='epoch', y='meaning_percentage', data=df, color='#de8f05', size=2, alpha=.5)

        if include_code_switches and df.code_switched_percentage.sum() > 0:
            sns.lineplot(x='epoch', y='code_switched_percentage', data=df, color='#029E73', ci=None,
                         label='code-switching', marker='v')
            if include_individual_points:
                sns.swarmplot(x='epoch', y='code_switched_percentage', data=df, color='#029E73', size=2, alpha=.5)

        plt.xlabel('epochs')
        plot_label = {'l1_performance_early_en': 'Balanced model tested on English',
                      'l1_performance_early_es': 'Balanced model tested on Spanish',
                      'l1_performance_enes_en': 'L1 English model tested on English',
                      'l1_performance_esen_es': 'L1 Spanish model tested on Spanish'}
        ylabel = ""
        if fname in plot_label:
            ylabel = plot_label[fname]
        plt.ylabel(ylabel)
        plt.ylim([0, ylim])
        plt.yticks(pd.np.arange(0, ylim + 1, step=10))

        xticks = pd.np.arange(df.epoch.min(), df.epoch.max() + 1, step=2)
        plt.xticks(xticks, xticks)

        plt.xlim([df.epoch.min(), df.epoch.max()])
        plt.legend(loc=legend_loc, fancybox=True, ncol=3, shadow=True, bbox_to_anchor=(0.5, 1.11))
        plt.tight_layout()  # make room for labels
        plt.savefig(self.get_plot_path(len(df.network_num.unique()), fname))
        plt.close()

    def l2_performance_all_models(self, models=('enes', 'esen')):
        for m in models:
            df = pd.read_csv(f'{self.results_dir}/{m}{self.fname_suffix}/performance_per_lang.csv',
                             index_col=None, header=0, skipinitialspace=True, dtype={'epoch': int, 'l2_epoch': int})
            l2_lang = m[2:]
            self.l2_performance(df, l2_lang=l2_lang, fname=f'l2_performance_{m}_{l2_lang}', include_code_switches=True)

    def l2_performance(self, df, l2_lang, fname, ylim=100, max_epochs=None, include_code_switches=False):
        if max_epochs:
            df = df[df.epoch < max_epochs + 1]
        df = df[df.switch_from == l2_lang]
        df = df[df.epoch > df.l2_epoch]
        epoch_range = range(df.epoch.min(), df.epoch.max())

        ax = sns.swarmplot(x='epoch', y='grammaticality_percentage', data=df, color='#0173b2', size=2, alpha=.7)
        sns.swarmplot(x='epoch', y='meaning_percentage', data=df, color='#de8f05', size=2, alpha=.7)

        xaxis = ax.get_xticks()[1:]
        plt.plot(xaxis, [df[df.epoch == ep].grammaticality_percentage.mean() for ep in epoch_range],
                 label='grammaticality', color='#0173b2')
        plt.plot(xaxis, [df[df.epoch == ep].meaning_percentage.mean() for ep in epoch_range],
                 label='meaning', color='#de8f05', marker='x', markersize=4)

        if include_code_switches and df.code_switched_percentage.sum() > 0:
            sns.swarmplot(x='epoch', y='code_switched_percentage', data=df, color='#029E73', size=2, alpha=.7)
            plt.plot(xaxis, [df[df.epoch == ep].code_switched_percentage.mean() for ep in epoch_range],
                     label='code-switching', color='#029E73',  marker='v', markersize=4)

        plot_labels = {'l2_performance_enes_es': 'L1 English model tested on Spanish',
                       'l2_performance_esen_en': 'L1 Spanish model tested on English'}
        plt.xlabel('epochs')
        plt.ylabel(plot_labels[fname])
        plt.ylim([0, ylim])
        plt.yticks(pd.np.arange(0, ylim + 1, step=10))
        plt.xlim([ax.get_xticks()[0], ax.get_xticks()[-1]])
        plt.legend(loc='upper center', fancybox=True, ncol=3, shadow=True, bbox_to_anchor=(0.5, 1.11))
        plt.tight_layout()  # make room for labels
        plt.savefig(self.get_plot_path(len(df.network_num.unique()), f'{fname}'))
        plt.close()

    def plot_code_switches_from_all_models(self, models=('enes', 'esen'), fname='code_switching_all',
                                           include_swarmplot=True):
        frames = []
        for m in models:
            df = pd.read_csv(f'{self.results_dir}/{m}{self.fname_suffix}/performance_per_lang.csv',
                             index_col=None, header=0, skipinitialspace=True, dtype={'epoch': int, 'l2_epoch': int})
            df = df[df.switch_from == m[2:]]
            df['model'] = m
            frames.append(df)
            #color_model = {'early': '#0173b2', 'enes': '#de8f05', 'esen': '#029E73'}
            color_model = {'enes': '#0173b2', 'esen': '#de8f05'}
            if include_swarmplot:
                ax = sns.swarmplot(x='epoch', y='code_switched_percentage', data=df, size=2, alpha=.7,
                                   color=color_model[m])
        df_full = pd.concat(frames)
        plt.xlim([0, 40])
        plt.ylim([0, 40])
        ci = None if include_swarmplot else 95
        ax = sns.lineplot(x='epoch', y='code_switched_percentage', hue='model', data=df_full, ci=ci)
        handles, labels = ax.get_legend_handles_labels()
        rename_labels = {'early': 'Balanced', 'enes': 'L1 English', 'esen': 'L1 Spanish'}
        plt.legend(labels=[rename_labels[x] for x in labels[1:]], loc='upper center', fancybox=True, ncol=3,
                   shadow=True, bbox_to_anchor=(0.5, 1.11))
        xrange = range(0, 40)

        #plt.xticks([])
        #plt.xticks(xrange)
        plt.xlabel('epochs')
        plt.ylabel('')
        plt.savefig(self.get_plot_path(len(df.network_num.unique()), f'{fname}_Ls'))
        plt.close()

    def get_plot_path(self, num_simulations, fname):
        return f"{self.results_dir}/{num_simulations}_{fname}.png"

    def print_switches_per_model(self, models=('early', 'enes', 'esen'), l2_epoch=25, print_total=True, n_sample=10000,
                                 print_per_lang=True, switch_type=('alternational', 'insertional', 'ambiguous')):
        for m in models:
            print(m)
            if print_total:
                df = pd.read_csv(f'{self.results_dir}/{m}{self.fname_suffix}/performance.csv',
                                 index_col=None, header=0, skipinitialspace=True, dtype={'epoch': int})
                df = df[df.epoch == (l2_epoch if m == 'early' else df.epoch.max())]
                print(df.epoch.max())
                sum = df[f'alternational_percentage'] + df[f'insertional_percentage'] + df[f'ambiguous_percentage']
                low, high = boot.ci(sum, n_samples=n_sample)
                print('TOTAL', round(sum.mean(), 1), 'CI:', round(low, 1), round(high, 1))
                for stype in switch_type:
                    low, high = boot.ci(df[f'{stype}_percentage'], n_samples=n_sample)
                    print(stype, round(df[f'{stype}_percentage'].mean(), 1), 'CI:', round(low, 1), round(high, 1))

            if print_per_lang:
                df = pd.read_csv(f'{self.results_dir}/{m}{self.fname_suffix}/performance_per_lang.csv',
                                 index_col=None, header=0, skipinitialspace=True, dtype={'epoch': int})
                df = df[df.epoch == (l2_epoch if m == 'early' else df.epoch.max())]
                for lang in self.languages:
                    print('per lang:', lang)
                    df_lang = df[df.switch_from == lang]

                    sum = (df_lang[f'alternational_percentage'] + df_lang[f'insertional_percentage']
                           + df_lang[f'ambiguous_percentage'])
                    low, high = boot.ci(sum, n_samples=n_sample)
                    print('TOTAL per lang', round(sum.mean(), 1), 'CI:', round(low, 1), round(high, 1))

                    for stype in switch_type:
                        low, high = boot.ci(df_lang[f'{stype}_percentage'], n_samples=n_sample)
                        print(stype, round(df_lang[f'{stype}_percentage'].mean(), 1),
                              'CI:', round(low, 1), round(high, 1))

    def print_switches_per_model_OLD(self, models=('early', 'enes', 'esen'), l2_epoch=25,
                                     print_per_lang=False, switch_type=('alternational', 'insertional', 'ambiguous')):
        lang_sum = {}
        for m in models:
            lang_sum[m] = {'en': [], 'es': []}
            df = pd.read_csv(f'{self.results_dir}/{m}{self.fname_suffix}/all_results.csv',
                             index_col=None, header=0, skipinitialspace=True, dtype={'epoch': int})
            print('----------------------\n', m)
            df = df[df.epoch == (l2_epoch if m == 'early' else df.epoch.max())]
            correct_sentences = df.meaning.sum()
            if print_per_lang:
                for lang in self.languages:
                    ll = df[df.switch_from == lang]
                    print(lang, '->')
                    for stype in switch_type:
                        percentage = round(
                            ll[ll.switched_type == stype].is_code_switched.sum() * 100 / correct_sentences,
                            1)
                        for pos in ll[ll.switched_type == stype].pos_of_switch_point.unique():
                            print(stype, pos,
                                  ll[(ll.switched_type == stype) & (
                                              ll.pos_of_switch_point == pos)].is_code_switched.sum(),
                                  round(ll[(ll.switched_type == stype) &
                                           (ll.pos_of_switch_point == pos)].is_code_switched.sum() * 100 /
                                        df[df.switch_from == lang].meaning.sum(), 1))
                        lang_sum[m][lang].append(percentage)
                        print(stype, percentage)

        if print_per_lang:
            print(lang_sum)
            for m in models:
                for lang in self.languages:
                    print(m, lang, round(sum(lang_sum[m][lang]), 1))

    @staticmethod
    def get_ci(df, ci, n_samples=10000):
        alpha = 0.05
        if ci == 68:
            alpha = 0.32
        return boot.ci(df, n_samples=n_samples, alpha=alpha)<|MERGE_RESOLUTION|>--- conflicted
+++ resolved
@@ -361,14 +361,9 @@
         if max_epochs:
             df = df[df.epoch < max_epochs + 1]
         sns.lineplot(x='epoch', y='grammaticality_percentage', data=df, color='#0173b2', ci=None,
-<<<<<<< HEAD
-                     label='grammaticality', marker='v')
-        sns.lineplot(x='epoch', y='meaning_percentage', data=df, color='#de8f05', ci=None, label='meaning', marker='*')
-=======
                      label='grammaticality')
         sns.lineplot(x='epoch', y='meaning_percentage', data=df, color='#de8f05', ci=None, label='meaning',
                      marker='X')
->>>>>>> b60b8ad9
         if include_individual_points:
             sns.swarmplot(x='epoch', y='grammaticality_percentage', data=df, color='#0173b2', size=2, alpha=.5)
             sns.swarmplot(x='epoch', y='meaning_percentage', data=df, color='#de8f05', size=2, alpha=.5)
