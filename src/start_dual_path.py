--- conflicted
+++ resolved
@@ -15,22 +15,10 @@
         l2_decimal = round(sets.random.normal(l2_decimal, l2_decimal_dev), decimals=2)
         print(f"Simulation {simulation_number}: L1 decimal fraction: {1. - l2_decimal:.2}, "
               f"L2 decimal fraction: {l2_decimal}")
-<<<<<<< HEAD
     test_set, training_set = sets.generate_general(num_training=training_num, num_test=num_test, l2_decimal=l2_decimal)
     if auxiliary_experiment:
         sets.aux_experiment = True
         sets.generate_auxiliary_experiment_sentences(training_set=training_set, l2_decimal=l2_decimal)
-=======
-    if cognate_experiment:
-        sets.generate_for_cognate_experiment(num_training_sentences=training_num, l2_decimal=l2_decimal)
-    else:
-        test_set, training_set = sets.generate_general(num_training=training_num, num_test=num_test,
-                                                       l2_decimal=l2_decimal)
-        if auxiliary_experiment:
-            sets.aux_experiment = True
-            sets.generate_auxiliary_experiment_sentences(training_set=training_set,
-                                                         l2_decimal=l2_decimal)
->>>>>>> ea0e2ec0
 
 
 def calculate_testset_size(num_training, test_set_decimal=0.2):
@@ -130,12 +118,9 @@
                                                               'sim_from and sim_to values (the simulations include '
                                                               'sim_from and sim_to)')
     parser.add_argument('--sim_to', type=positive_int, help='See sim_from (the simulations include sim_to)')
-<<<<<<< HEAD
-=======
     parser.add_argument('--threshold', type=int, default=0,
                         help='Threshold for performance of simulations. Any simulations that performs has a percentage '
                              'of correct sentences < threshold are discarded')
->>>>>>> ea0e2ec0
     parser.add_argument('--config_file', default=False, help='Read arguments from file')
     parser.add_argument('--generator_timeout', type=positive_int, default=60,
                         help="Number of seconds before the sentence generation process times out")
