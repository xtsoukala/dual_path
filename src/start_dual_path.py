#!/usr/bin/env python3
# -*- coding: utf-8 -*-
import json
import argparse
from modules import (os, lz4, pickle, sys, logging, InputFormatter, compute_mean_and_std, DualPath,
                     Plotter, copy_files, datetime, training_is_successful, Process, cpu_count, round)


def create_input_for_simulation(results_directory, sets, cognate_experiment, training_num, num_test, l2_decimal,
                                auxiliary_experiment, simulation_number, randomize):
    sets.set_new_results_dir(f"{results_directory}/{simulation_number}")
    sets.random.seed(simulation_number)  # set new seed each time we run a new simulation
    if randomize:
        l2_decimal = round(sets.random.normal(l2_decimal, 0.08), decimals=2)
        print(f"Simulation {simulation_number}: L1 decimal fraction: {1.-l2_decimal:.2}, "
              f"L2 decimal fraction: {l2_decimal}")
    if cognate_experiment:
        sets.generate_for_cognate_experiment(num_training_sentences=training_num,
                                             l2_decimal=l2_decimal)
    else:
        test_set, training_set = sets.generate_general(num_training=training_num, num_test=num_test,
                                                       l2_decimal=l2_decimal)
        if auxiliary_experiment:
            sets.aux_experiment = True
            sets.generate_auxiliary_experiment_sentences(training_set=training_set,
                                                         l2_decimal=l2_decimal)


def calculate_testset_size(num_training, test_set_decimal=0.2):
    """
    :param num_training: Number of training sentences
    :param test_set_decimal: default: 0.2 (20%) of sentences are set aside for testing. (80%: training)
    :return: Number of sentences for training and test sets
    """
    return int((num_training * 100 / 80) * test_set_decimal)


def check_given_input_path(input_path):
    if not os.path.isfile(os.path.join(input_path, "test.in")) and '/input' not in input_path:
        corrected_dir = os.path.join(input_path, "input")  # the user may have forgotten to add the 'input' dir
        if os.path.exists(corrected_dir):
            input_path = corrected_dir
        else:
            sys.exit(f'No input folder found in the path ({input_path})')
    logging.info(f"Predefined input folder ({input_path}), will use that instead of generating a new set")
    return input_path


if __name__ == "__main__":
    def positive_int(x):
        pos_int = int(x)
        if pos_int <= 0:
            raise argparse.ArgumentTypeError(f"{x} is invalid: only use positive int value")
        return pos_int

    def decimal_fraction(x):
        x = float(x)
        if x > 1.0:
            raise argparse.ArgumentTypeError(f"{x} is not allowed: the range is between 0.0 and 1.0")
        return x


    parser = argparse.ArgumentParser(formatter_class=argparse.ArgumentDefaultsHelpFormatter)
    parser.add_argument('--hidden', help='Number of hidden layer units.', type=positive_int, default=100)
    parser.add_argument('--compress', '-c', help='Number of compress layer units. The size should be approximately 2/3 '
                                                 'of the hidden one', type=positive_int, default=70)
    parser.add_argument('--epochs', '--total_epochs', help='Number of training set iterations during (total) training.',
                        type=positive_int, default=20)
    parser.add_argument('--l2_epochs', '--l2e', help='# of epoch when L2 input gets introduced', type=positive_int)
    parser.add_argument('--l2_decimal_fraction', help='Decimal fraction of L2 input (0.0-1.0)', type=decimal_fraction,
                        default=0.5)
    parser.add_argument('--input', help='(Input) folder that contains all input files (lexicon, concepts etc)')
    """ input-related arguments; some are redundant as all the user needs to specify is the input folder """
    parser.add_argument('--lexicon', help='CSV file that contains lexicon and concepts')
    parser.add_argument('--structures', help='CSV file that contains the structures')
    parser.add_argument('--trainingset', '--training', help='File name that contains the message-sentence pair for '
                                                            'training.', default="training.in")
    parser.add_argument('--testset', '--test', help='Test set file name')
    parser.add_argument('--resdir', '-r', help='Prefix of results folder name; will be stored under folder '
                                               '"simulations" and a timestamp will be added')
    parser.add_argument('--lang', help='In case we want to generate a new set, we need to specify the language (en, es '
                                       'or any combination [enes, esen] for bilingual)', default='esen', type=str.lower)
    parser.add_argument('--lrate', help='Learning rate', type=float, default=0.10)
    parser.add_argument('--final_lrate', '--flrate', type=float, default=0.02,
                        help='Final learning rate after linear decrease. If not set, rate does not decrease')
    parser.add_argument('--momentum', help='Amount of previous weight changes that are taken into account',
                        type=float, default=0.9)
    parser.add_argument('--set_weights', '--sw', default=None,
                        help='Set a folder that contains pre-trained weights as initial weights for simulations')
    parser.add_argument('--set_weights_epoch', '--swe', type=positive_int,
                        help='In case of pre-trained weights we can also specify num of epochs (stage of training)')
    parser.add_argument('--fw', '--fixed_weights', type=int, default=10,  # 10-20
                        help='Fixed weight value for concept-role connections')
    parser.add_argument('--fwi', '--fixed_weights_identif', type=int, default=10,
                        help='Fixed weight value for identif-role connections')
<<<<<<< HEAD
    parser.add_argument('--cognate_percentage', help='Amount of sentences with cognates in test/training sets',
                        type=float, default=0.35)
    parser.add_argument('--messageless_decimal_fraction', help='Fraction of messageless sentences in training set',
                        type=float, default=0)
=======
    parser.add_argument('--cognate_decimal_fraction', help='Amount of sentences with cognates in test/training sets',
                        type=decimal_fraction, default=0.35)
>>>>>>> 121d78db
    parser.add_argument('--generate_training_num', type=int, default=2000, help='Sum of test/training sentences to be '
                                                                                'generated (only if no input was set)')
    parser.add_argument('--title', help='Title for the plots')
    parser.add_argument('--sim', type=positive_int, default=2,
                        help="training several simulations at once to take the results' average (Monte Carlo approach)")
    parser.add_argument('--sim_from', type=positive_int, help='To train several simulations with range other than '
                                                              '(0, number_of_simulations) you need to set the '
                                                              'sim_from and sim_to values')
    parser.add_argument('--sim_to', type=positive_int, help='See sim_from (the simulations includes sim_to)')
    parser.add_argument('--pron', dest='overt_pronouns', type=decimal_fraction, default=0,
                        help='Decimal_fraction of overt Spanish pronouns')
    parser.add_argument('--threshold', type=int, default=0,
                        help='Threshold for performance of simulations. Any simulations that performs has a percentage '
                             'of correct sentences < threshold are discarded')
    parser.add_argument('--config', default=False, help='Read arguments from file')
    """ !----------------------------------- boolean arguments -----------------------------------! """
    parser.add_argument('--prodrop', dest='prodrop', action='store_true', help='Indicates that it is a pro-drop lang')
    parser.set_defaults(prodrop=False)
    parser.add_argument('--crole', dest='crole', action='store_true',
                        help='If (role copy) is set, the produced role layer is copied back to the comprehension layer')
    parser.set_defaults(crole=False)
    parser.add_argument('--cinput', dest='cinput', action='store_true',
                        help='If (copy input) is set, the previous activation of the input layer is stored')
    parser.set_defaults(cinput=False)
    parser.add_argument('--debug', help='Debugging info for SRN layers and deltas', dest='debug', action='store_true')
    parser.set_defaults(debug=False)
    parser.add_argument('--cs', '--code-switching', dest='activate_both_lang', action='store_true',
                        help='Activate both languages during TESTing')
    parser.set_defaults(activate_both_lang=False)
    parser.add_argument('--nodlr', dest='decrease_lrate', action='store_false', help='Keep lrate stable (final_lrate)')
    parser.set_defaults(decrease_lrate=True)
    parser.add_argument('--gender', dest='gender', action='store_true', help='Include semantic gender for nouns')
    parser.set_defaults(gender=False)
    parser.add_argument('--monolingual', dest='monolingual', action='store_true', help='Do not include L2 lexicon')
    parser.set_defaults(monolingual=False)
    parser.add_argument('--noeval', dest='eval_test', action='store_false',
                        help='Do not evaluate test set')
    parser.set_defaults(eval_test=True)
    parser.add_argument('--eval_training', dest='eval_training', action='store_true',
                        help='Evaluate training sets')
    parser.set_defaults(eval_training=False)
    parser.add_argument('--evaluate', dest='only_evaluate', action='store_true',
                        help='Do not train, only evaluate test sets')
    parser.set_defaults(only_evaluate=False)
    parser.add_argument('--continue_training', '--continue', dest='continue_training', action='store_true',
                        help='Continue training for more epochs')
    parser.set_defaults(continue_training=False)
    parser.add_argument('--allow-free-structure', '--af', dest='free_pos', action='store_true',
                        help='The model is not given role information in the event semantics and it is therefore '
                             'allowed to use any syntactic structure (which is important for testing, e.g., priming)')
    parser.set_defaults(free_pos=False)
    parser.add_argument('--emb', dest='word_embeddings', action='store_true',
                        help='Represent semantics using word embeddings instead of one-hot vectors.')
    parser.set_defaults(word_embeddings=False)
    parser.add_argument('--cognates', dest='cognate_experiment', action='store_true',
                        help='Run cognate experiment')
    parser.set_defaults(cognate_experiment=False)
    parser.add_argument('--aux', dest='auxiliary_experiment', action='store_true',
                        help='Run auxiliary asymmetry experiment')
    parser.set_defaults(auxiliary_experiment=False)
    parser.add_argument('--tener', dest='replace_haber', action='store_true',
                        help='Run auxiliary asymmetry experiment and replace all instances of "haber" with "tener"')
    parser.set_defaults(replace_haber=False)
    parser.add_argument('--synonym', dest='test_haber_frequency', action='store_true',
                        help='Run auxiliary asymmetry experiment making haber and tener perfect synonyms')
    parser.set_defaults(test_haber_frequency=False)
    parser.add_argument('--gender_error_experiment', dest='pronoun_experiment', action='store_true',
                        help='Evaluate pronoun production')
    parser.set_defaults(pronoun_experiment=False)
    parser.add_argument('--flex_eval', dest='ignore_tense_and_det', action='store_true',
                        help='Ignore mistakes on determiners (definiteness) and tense (past, present)')
    parser.set_defaults(ignore_tense_and_det=False)
    parser.add_argument('--separate', dest='separate_hidden_layers', action='store_true',
                        help='Two hidden layers instead of one; separate hidden layer of semantic and syntactic path')
    parser.set_defaults(separate_hidden_layers=False)
    parser.add_argument('--norandomization', dest='randomize', action='store_false',
                        help='By default, we sample the free parameters (fixed weight, hidden size, l2 decimal) '
                             'within a certain standard deviation. Using this flag deactivates this setting.')
    parser.set_defaults(randomize=True)
    args = parser.parse_args()

    if args.config:  # read params from file; I used the json format instead of pickle to make it readable
        with open(args.config, 'r') as f:
            args.__dict__ = json.load(f)

    root_folder = os.path.relpath(os.path.join(os.path.dirname(__file__), os.pardir))
    cognate_experiment = args.cognate_experiment
    training_num = args.generate_training_num
    l2_decimal = args.l2_decimal_fraction
    auxiliary_experiment = args.auxiliary_experiment

    simulation_range = range(args.sim_from if args.sim_from else 1, (args.sim_to if args.sim_to else args.sim)+1)
    num_simulations = len(simulation_range)
    set_weights_epoch = args.set_weights_epoch
    if args.only_evaluate and not args.set_weights:
        sys.exit(f'No pre-trained weights found. Check the set-weights folder (set_weights: {args.set_weights})')

    if (args.only_evaluate or args.continue_training) and args.set_weights and not args.input:
        from copy import deepcopy

        # it is implied that the input and the weights are under the same simulation folder; copy the path
        args.input = deepcopy(args.set_weights)

    # create path to store results (simulations/date/datetime_num-simulations_num-hidden_num-compress)
    results_dir = f"{root_folder}/simulations/{(args.resdir if args.resdir else '')}" \
                  f"{datetime.now().strftime('%Y-%m-%d')}/{datetime.now().strftime('%H.%M.%S')}_{args.lang}_" \
                  f"sim{args.sim}_h{args.hidden}_c{args.compress}_fw{args.fw}_e{args.epochs}"
    os.makedirs(results_dir)

    if args.replace_haber or args.test_haber_frequency:
        args.auxiliary_experiment = True

    if args.auxiliary_experiment:
        args.cognate_decimal_fraction = 0
        args.activate_both_lang = True
        args.threshold = 30
        if not args.testset:
            args.testset = 'test_aux.in'
    elif cognate_experiment:
        args.activate_both_lang = True

    if not args.testset:
        args.testset = 'test.in'

    available_cpu = cpu_count()
    input_dir = f"{results_dir}/input"
    num_training = args.generate_training_num
    num_test = calculate_testset_size(num_training)
    if args.input:  # if "input" was set, copy existing files
        given_input_path = check_given_input_path(args.input)
        copy_files(given_input_path, input_dir)
        existing_input_path = given_input_path.replace("/input", "")  # remove "/input", the sets are in the sub folders
        for sim in simulation_range:
            copy_files(src=os.path.join(existing_input_path, str(sim)),
                       dest=f"{results_dir}/{sim}", ends_with=".in")
        num_training = sum(1 for line in open(f"{results_dir}/{sim}/{args.trainingset}"))
    else:  # generate a new set
        from modules import SetsGenerator

        experiment_dir = "auxiliary_phrase/" if args.auxiliary_experiment else ""
        if not args.lexicon:
            args.lexicon = f'{root_folder}/data/{experiment_dir}lexicon.csv'
        if not args.structures:
            args.structures = f'{root_folder}/data/{experiment_dir}structures.csv'
        logging.info(f"Generating input for {num_simulations} simulations using: {args.lexicon} (lexicon) "
                     f"and {args.structures} (structures)")
        input_sets = SetsGenerator(input_dir=input_dir, lang=args.lang, monolingual_only=args.monolingual,
                                   cognate_decimal=args.cognate_decimal_fraction, lexicon_csv=args.lexicon,
                                   structures_csv=args.structures, allow_free_structure_production=args.free_pos)
        # I had issues with joblib installation on Ubuntu 16.04.6 LTS
        # If prefer="threads", deepcopy input sets. -1 means that all CPUs will be used
        # Parallel(n_jobs=-1)(delayed(create_input_for_simulation)(sim) for sim in simulation_range)
        parallel_jobs = []
        for sim in simulation_range:  # first create all input files
            parallel_jobs.append(Process(target=create_input_for_simulation,
                                         args=(results_dir, input_sets, cognate_experiment, training_num,
                                               num_test, l2_decimal, auxiliary_experiment, sim, args.randomize)))
            parallel_jobs[-1].start()
            # if number of simulations is larger than number of cores or it is the last simulation, start multiproc.
            if len(parallel_jobs) == available_cpu or sim == simulation_range[-1]:
                for p in parallel_jobs:
                    p.join()
                parallel_jobs = []

        del input_sets  # we no longer need it

    if not args.decrease_lrate or args.continue_training:  # assumption: when training continues, lrate is NOT reduced
        logging.info(f"Learning rate will NOT be decreased, it is set to {args.final_lrate}")
        args.lrate = args.final_lrate  # assign the >lowest< learning rate.

    with open(f'{results_dir}/commandline_args.txt', 'w') as f:
        json.dump(args.__dict__, f, indent=2)

    formatted_input = InputFormatter(directory=input_dir, language=args.lang, use_semantic_gender=args.gender,
                                     overt_pronouns=args.overt_pronouns, prodrop=args.prodrop,
                                     num_training=num_training, training_set_name=args.trainingset,
                                     test_set_name=args.testset, fixed_weights=args.fw, fixed_weights_identif=args.fwi,
                                     use_word_embeddings=args.word_embeddings, monolingual_only=args.monolingual,
                                     replace_haber_tener=args.replace_haber,
                                     test_haber_frequency=args.test_haber_frequency,
                                     messageless_decimal_fraction=args.messageless_decimal_fraction)

    dualp = DualPath(hidden_size=args.hidden, learn_rate=args.lrate, final_learn_rate=args.final_lrate,
                     epochs=args.epochs, role_copy=args.crole, input_copy=args.cinput, srn_debug=args.debug,
                     compress_size=args.compress, activate_both_lang=args.activate_both_lang,
                     cognate_experiment=args.cognate_experiment, momentum=args.momentum, randomize=args.randomize,
                     set_weights_folder=args.set_weights,  # formatted_input.directory if args.set_weights else None,
                     input_class=formatted_input, ignore_tense_and_det=args.ignore_tense_and_det,
                     set_weights_epoch=set_weights_epoch, pronoun_experiment=args.pronoun_experiment,
                     auxiliary_experiment=args.auxiliary_experiment, only_evaluate=args.only_evaluate,
                     continue_training=args.continue_training, separate_hidden_layers=args.separate_hidden_layers,
                     evaluate_test_set=args.eval_test, evaluate_training_set=args.eval_training,
                     starting_epoch=0 if not args.continue_training else args.set_weights_epoch)

    del formatted_input

    parallel_jobs = []
    for sim in simulation_range:  # first create all input files
        parallel_jobs.append(Process(target=dualp.start_network, args=(sim, args.set_weights)))
        parallel_jobs[-1].start()
        # if number of simulations is larger than number of cores or if it's the last simulation, start multiprocessing
        if len(parallel_jobs) == available_cpu or sim == simulation_range[-1]:
            for p in parallel_jobs:
                p.join()
            parallel_jobs = []

    dualp.inputs.update_sets(f"{dualp.inputs.root_directory}/{simulation_range[0]}")  # needed to update num_test
    num_test = dualp.inputs.num_test

    test_sentences_with_pronoun = dualp.inputs.test_sentences_with_pronoun
    layers_with_softmax = ', '.join([layer.name for layer in dualp.srn.backpropagated_layers
                                     if layer.activation_function == 'softmax'])
    del dualp

    if args.eval_test:  # aggregate and plot results
        num_valid_simulations = 0
        simulations_with_pron_err = 0
        failed_sim_id = []
        valid_results = []
        for sim in simulation_range:  # read results from all simulations
            if os.path.isfile(f'{results_dir}/{sim}/results.pickled'):
                with lz4.open(f'{results_dir}/{sim}/results.pickled', 'rb') as f:
                    simulation = pickle.load(f)
                if training_is_successful(simulation['correct_meaning']['test'], args.threshold, num_test=num_test):
                    valid_results.append(simulation)
                    if not training_is_successful(simulation['correct_meaning']['test'], 80, num_test=num_test):
                        failed_sim_id.append(f"[{sim}]")  # flag it, even if it's included in the final analysis
                else:
                    failed_sim_id.append(str(sim))  # keep track of simulations that failed
            else:  # this would mean "missing data", we could raise a message
                logging.warning(f'Simulation #{sim} was problematic')

        num_valid_simulations = len(valid_results)  # some might have been discarded
        if num_valid_simulations:  # take the average of results and plot
            if not args.pronoun_experiment:
                simulations_with_pron_err = 0
            else:
                simulations_with_pron_err = len([simulation for simulation in valid_results
                                                 if sum(simulation['pronoun_errors_flex']['test']) > 0])
            eval_sets = set()
            if args.eval_test:
                eval_sets.add('test')
            if args.eval_training:
                eval_sets.add('training')
            results_mean_and_std = compute_mean_and_std(valid_results, evaluated_sets=eval_sets, epochs=args.epochs)

            with lz4.open(f"{results_dir}/summary_results.pickled", 'wb') as pckl:
                pickle.dump(results_mean_and_std, pckl, protocol=-1)

            plot = Plotter(results_dir=results_dir, summary_sim=num_valid_simulations, title=args.title,
                           epochs=args.epochs, num_training=num_training, num_test=num_test)
            plot.plot_results(results_mean_and_std, cognate_experiment=args.cognate_experiment,
                              test_sentences_with_pronoun=test_sentences_with_pronoun,
                              auxiliary_experiment=args.auxiliary_experiment, evaluated_datasets=eval_sets)
            if not isinstance(results_mean_and_std['correct_code_switches']['test'], int):
                with open(f"{results_dir}/results.log", 'w') as f:
                    f.write(f"Code-switched percentage (test set): "
                            f"{Plotter.percentage(results_mean_and_std['correct_code_switches']['test'], num_test)}")

    with open(f"{results_dir}/results.log", 'w') as f:
        f.write(f"Layers with softmax activation function: "
                f"{layers_with_softmax}\nSimulations with pronoun errors:{simulations_with_pron_err}/"
                f"{num_simulations}\nSuccessful simulations: {num_valid_simulations}/{args.sim}\n"
                f"Indices of (almost) failed simulations: {', '.join(failed_sim_id) if failed_sim_id else ''}")<|MERGE_RESOLUTION|>--- conflicted
+++ resolved
@@ -93,15 +93,10 @@
                         help='Fixed weight value for concept-role connections')
     parser.add_argument('--fwi', '--fixed_weights_identif', type=int, default=10,
                         help='Fixed weight value for identif-role connections')
-<<<<<<< HEAD
-    parser.add_argument('--cognate_percentage', help='Amount of sentences with cognates in test/training sets',
+    parser.add_argument('--cognate_decimal_fraction', help='Amount of sentences with cognates in test/training sets',
                         type=float, default=0.35)
     parser.add_argument('--messageless_decimal_fraction', help='Fraction of messageless sentences in training set',
                         type=float, default=0)
-=======
-    parser.add_argument('--cognate_decimal_fraction', help='Amount of sentences with cognates in test/training sets',
-                        type=decimal_fraction, default=0.35)
->>>>>>> 121d78db
     parser.add_argument('--generate_training_num', type=int, default=2000, help='Sum of test/training sentences to be '
                                                                                 'generated (only if no input was set)')
     parser.add_argument('--title', help='Title for the plots')
