#!/usr/bin/env python3
# -*- coding: utf-8 -*-
import json
import argparse
from joblib import Parallel, delayed
from modules import (os, sys, logging, InputFormatter, DualPath, Plotter, copy_files, datetime,
                     pd, create_dataframes_for_plots)


def check_given_input_path(input_path):
    if not os.path.isfile(os.path.join(input_path, "test.in")) and '/input' not in input_path:
        corrected_dir = os.path.join(input_path, "input")  # the user may have forgotten to add the 'input' dir
        if os.path.exists(corrected_dir):
            input_path = corrected_dir
        else:
            sys.exit(f'No input folder found in the path ({input_path})')
    logging.info(f"Predefined input folder ({input_path}), will use that instead of generating a new set")
    return input_path


def file_to_list(fname_path):
    if fname_path:
        if not os.path.exists(fname_path):
            sys.exit(f"Wrong path for excluded file: {fname_path}")
        with open(fname_path, encoding='utf-8') as f:
            return [line.rstrip('\n') for line in f]
    return []


if __name__ == "__main__":
    def positive_int(x):
        pos_int = int(x)
        if pos_int <= 0:
            raise argparse.ArgumentTypeError(f"{x} is invalid: only use positive int value")
        return pos_int


    def non_negative_int(x):  # includes zero
        non_neg_int = int(x)
        if non_neg_int < 0:
            raise argparse.ArgumentTypeError(f"{x} is invalid: only use non negative int value")
        return non_neg_int


    def decimal_fraction(x):
        x = float(x)
        if x > 1.0:
            raise argparse.ArgumentTypeError(f"{x} is not allowed: the range is between 0.0 and 1.0")
        return x


    parser = argparse.ArgumentParser(formatter_class=argparse.ArgumentDefaultsHelpFormatter)
    parser.add_argument('--hidden', help='Number of hidden layer units.', type=positive_int, default=80)
    parser.add_argument('--compress', '-c', help='Number of compress layer units. The size should be approximately 2/3 '
                                                 'of the hidden one', type=positive_int)
    parser.add_argument('--epochs', type=positive_int, default=20,
                        help='Number of total training set iterations during (full) training.')
    parser.add_argument('--l2_epoch', help='# of epoch when L2 input gets introduced', type=positive_int)
    parser.add_argument('--l2_decimal_fraction', help='Decimal fraction of L2 input (0.0-1.0)', type=decimal_fraction,
                        default=0.5)
    parser.add_argument('--input', help='(Input) folder that contains all input files (lexicon, concepts etc)')
    """ input-related arguments. Some are redundant: all the user needs to specify is the input folder """
    parser.add_argument('--resdir', help='Name of results folder, where the simulations will be stored')
    parser.add_argument('--lexicon', help='CSV file that contains lexicon and concepts')
    parser.add_argument('--structures', help='CSV file that contains the structures')
    parser.add_argument('--trainingset', '--training', default="training.in",
                        help='File name that contains the message-sentence pair for training.')
    parser.add_argument('--testset', help='Test set file name')
    parser.add_argument('--languages', help='To generate a new set, specify the languages (e.g., en, es)', nargs='*',
                        default=['en', 'es'], type=str.lower)
    parser.add_argument('--target_lang', nargs='*', help='Values for the target language node. It may differ from the '
                                                         'input languages (e.g., lang=en but target_lang=en es)')
    parser.add_argument('--lrate', help='Learning rate', type=float, default=0.10)
    parser.add_argument('--final_lrate', '--flrate', type=float, default=0.02,
                        help='Final learning rate after linear decrease. If not set, rate does not decrease')
    parser.add_argument('--momentum', help='Amount of previous weight changes that are taken into account',
                        type=float, default=0.9)
    parser.add_argument('--set_weights', '--sw', default=None,
                        help='Set a folder that contains pre-trained weights as initial weights for simulations')
    parser.add_argument('--set_weights_epoch', '--swe', type=int,
                        help='In case of pre-trained weights we can also specify num of epochs (stage of training)')
    parser.add_argument('--fw', '--fixed_weights', type=int, default=15,
                        help='Fixed weight value for concept-role connections')
    parser.add_argument('--fwi', '--fixed_weights_identif', type=int, default=10,
                        help='Fixed weight value for identif-role connections')
    parser.add_argument('--cognate_decimal_fraction', help='Amount of sentences with cognates in test/training sets',
                        type=float, default=0.3, dest='cognate_decimal_fraction')
    parser.add_argument('--exclude_cognates', help="Filename with concepts; exclude from cognate selection the "
                                                   "concepts of this list")
    parser.add_argument('--cognate_list', help="Filename with concepts; use these instead of ones in lexicon.csv")
    parser.add_argument('--false_friends_lexicon', help="Csv file with false friends lexicon; use these in lexicon.csv")
    parser.add_argument('--concepts_to_evaluate', help="Filename with concepts of words that will become the focus "
                                                       "around code-switched points (e.g., cognates of all models)")
    parser.add_argument('--pron', dest='overt_pronouns', type=decimal_fraction, default=0,
                        help='Decimal_fraction of overt Spanish pronouns')
    parser.add_argument('--messageless_decimal_fraction', help='Fraction of messageless sentences in training set',
                        type=float, default=0)
    parser.add_argument('--generate_training_num', type=int, default=2000, help='Sum of test/training sentences to be '
                                                                                'generated (only if no input was set)')
    parser.add_argument('--generate_test_num', type=int, default=600, help='Total test sentences for experiments')
    parser.add_argument('--title', help='Title for the plots')
    parser.add_argument('--sim', type=positive_int, default=2,
                        help="training several simulations at once to take the results' average (Monte Carlo approach)")
    parser.add_argument('--sim_from', type=positive_int, help='To train several simulations with range other than '
                                                              '(0, number_of_simulations) you need to set the '
                                                              'sim_from and sim_to values (the simulations include '
                                                              'sim_from and sim_to)')
    parser.add_argument('--sim_to', type=positive_int, help='See sim_from (the simulations include sim_to)')
    parser.add_argument('--threshold', type=int, default=0,
                        help='Threshold for performance of simulations. Any simulations that performs has a percentage '
                             'of correct sentences < threshold are discarded')
    parser.add_argument('--config_file', default=False, help='Read arguments from file')
<<<<<<< HEAD
    parser.add_argument('--generator_timeout', type=positive_int, default=90,
=======
    parser.add_argument('--generator_timeout', type=positive_int, default=120,
>>>>>>> b60b8ad9
                        help="Number of seconds before the sentence generation process times out")
    parser.add_argument('--hidden_dev', type=non_negative_int, default=10,
                        help='Maximum deviation for the number of hidden layer units when randomization is used. '
                             'Defaults to 10.')
    parser.add_argument('--compress_dev', type=non_negative_int, default=10,
                        help='Maximum deviation for the number of compress layer units when randomization is used. '
                             'Defaults to 10.')
    parser.add_argument('--fw_dev', type=non_negative_int, default=5,
                        help='Maximum deviation for the fixed weight value for concept-role connections '
                             'when randomization is used. Defaults to 5.')
    parser.add_argument('--epoch_dev', type=non_negative_int, default=2,
                        help='Maximum deviation for the starting epoch/l2_epoch value. Defaults to 2.')
    parser.add_argument('--l2_decimal_dev', type=decimal_fraction, default=0.08,
                        help='Standard deviation for the decimal fraction of L2 input '
                             'when randomization is used. Defaults to 0.08.')
    parser.add_argument('--num_cognate_models_for_test_set', type=non_negative_int,
                        help='Number of cognate models to generate test sets for.', default=0)
    """ !----------------------------------- boolean arguments -----------------------------------! """
    parser.add_argument('--prodrop', action='store_true', default=False, help='Indicates that it is a pro-drop lang')
    parser.add_argument('--crole', action='store_true', default=False,
                        help='If (role copy) is set, the produced role layer is copied back to the comprehension layer')
    parser.add_argument('--cinput', action='store_true', default=False,
                        help='If (copy input) is set, the previous activation of the input layer is stored')
    parser.add_argument('--debug', help='Debugging info for SRN layers and deltas', default=False, action='store_true')
    parser.add_argument('--cs', '--code-switching', dest='activate_both_lang', action='store_true',
                        help='Activate both languages during TESTing', default=False)
    parser.add_argument('--nodlr', dest='decrease_lrate', action='store_false', help='Keep lrate stable (final_lrate)',
                        default=True)
    parser.add_argument('--gender', action='store_true', default=False, help='Include semantic gender for nouns')
    parser.add_argument('--noeval', dest='eval_test', action='store_false', default=True,
                        help='Do not evaluate test set')
    parser.add_argument('--eval_training', action='store_true', default=False,
                        help='Evaluate training sets')
    parser.add_argument('--evaluate', dest='only_evaluate', action='store_true',
                        help='Do not train, only evaluate test sets', default=False)
    parser.add_argument('--continue_training', dest='continue_training', action='store_true',
                        help='Continue training for more epochs', default=False)
    parser.add_argument('--allow-free-structure', '--af', dest='free_pos', action='store_true', default=False,
                        help='The model is not given role information in the event semantics and it is therefore '
                             'allowed to use any syntactic structure (which is important for testing, e.g., priming)')
    parser.add_argument('--emb', dest='word_embeddings', action='store_true', default=False,
                        help='Represent semantics using word embeddings instead of one-hot vectors.')
    parser.add_argument('--cognates', dest='cognate_experiment', action='store_true',
                        help='Run cognate experiment', default=False)
    parser.add_argument('--false_friends', '--ff', dest='false_friends', action='store_true',
                        help='Run false friends experiment', default=False)
    parser.add_argument('--aux', dest='auxiliary_experiment', action='store_true', default=False,
                        help='Run auxiliary asymmetry experiment')
    parser.add_argument('--tener', dest='replace_haber', action='store_true', default=False,
                        help='Run auxiliary asymmetry experiment and replace all instances of "haber" with "tener"')
    parser.add_argument('--synonym', dest='test_haber_frequency', action='store_true', default=False,
                        help='Run auxiliary asymmetry experiment making haber and tener perfect synonyms')
    parser.add_argument('--gender_error_experiment', dest='pronoun_experiment', action='store_true',
                        help='Evaluate pronoun production', default=False)
    parser.add_argument('--flex_eval', dest='ignore_tense_and_det', action='store_true', default=False,
                        help='Ignore mistakes on determiners (definiteness) and tense (past, present)')
    parser.add_argument('--separate', dest='separate_hidden_layers', action='store_true', default=False,
                        help='Two hidden layers instead of one; separate hidden layer of semantic and syntactic path')
    parser.add_argument('--norandomization', dest='randomize', action='store_false', default=True,
                        help='By default, we sample the free parameters (fixed weight, hidden/compress size, l2 decimal'
                             ') within a certain standard deviation. Using this flag deactivates this setting.')
    parser.add_argument('--defpro', action='store_true', default=False, help='Merge def/indef/pron into a single unit'
                                                                             'with different activations')
    parser.add_argument('--srn_only', action='store_true', default=False, help='Run the SRN alone, without '
                                                                               'the semantic path')
    args = parser.parse_args()

    if args.config_file:  # read params from file; I used the json format to make it readable
        with open(args.config_file, 'r', encoding='utf-8') as f:
            args.__dict__ = json.load(f)

    root_folder = os.path.relpath(os.path.join(os.path.dirname(__file__), os.pardir))
    cognate_experiment = args.cognate_experiment
    training_num = args.generate_training_num
    l2_decimal = args.l2_decimal_fraction
    auxiliary_experiment = args.auxiliary_experiment
    if len(args.languages) == 1:  # monolingual case
        l2_decimal = 0

    simulation_range = range(args.sim_from if args.sim_from else 1, (args.sim_to if args.sim_to else args.sim) + 1)
    num_simulations = len(simulation_range)
    set_weights_epoch = args.set_weights_epoch
    if args.only_evaluate and not args.set_weights:
        sys.exit(f'No pre-trained weights found. Check the set-weights folder (set_weights: {args.set_weights})')

    if (args.only_evaluate or args.continue_training) and args.set_weights and not args.input:
        from copy import deepcopy

        # it is implied that the input and the weights are under the same simulation folder; copy the path
        args.input = deepcopy(args.set_weights)

    # create path to store results (simulations/date/datetime_num-simulations_num-hidden_num-compress)
    if args.resdir:
        results_dir = f"{root_folder}/simulations/{args.resdir}"
    else:
        results_dir = (f"{root_folder}/simulations/{datetime.now().strftime('%Y-%m-%d')}/"
                       f"{datetime.now().strftime('%H.%M')}_{''.join(args.languages)}_sim{args.sim}_h{args.hidden}_"
                       f"c{args.compress}_fw{args.fw}_e{args.epochs}")
    if os.path.exists(results_dir):
        results_dir += datetime.now().strftime('%M.%S')
    os.makedirs(results_dir)

    if args.replace_haber or args.test_haber_frequency:
        auxiliary_experiment = True

    if auxiliary_experiment or cognate_experiment or args.false_friends:
        args.activate_both_lang = True

    cognate_list = []
    if args.cognate_list:
        cognate_list = file_to_list(args.cognate_list)

    concepts_to_evaluate = []
    if args.only_evaluate and (cognate_list or args.false_friends):
        args.activate_both_lang = True
        cognate_experiment = True
        if args.concepts_to_evaluate:
            concepts_to_evaluate = file_to_list(args.concepts_to_evaluate)
        if not args.testset:
            args.testset = 'test_cog.in'

    if not args.testset:
        args.testset = ('test_aux.in' if args.auxiliary_experiment else 'test.in')

    input_dir = f"{results_dir}/input"
    num_training = args.generate_training_num
    if args.input:  # if "input" was set, copy existing files
        given_input_path = check_given_input_path(args.input)
        copy_files(given_input_path, input_dir)
        if given_input_path.endswith('/input/') or given_input_path.endswith('/input'):
            existing_input_path = given_input_path[:-len("/input")]  # remove "/input", the sets are in the sub folders
        else:
            existing_input_path = given_input_path
        for sim in simulation_range:
            copy_files(src=os.path.join(existing_input_path, str(sim)),
                       dest=f"{results_dir}/{sim}", ends_with=".in")
        num_training = sum(1 for line in open(f"{results_dir}/{sim}/{args.trainingset}", encoding='utf-8'))

        if args.target_lang:  # replace with given target language
            with open(f'{given_input_path}/target_lang.in', 'w', encoding='utf-8') as f:
                f.write(f"%s" % "\n".join(args.target_lang))

    if not args.input or (args.input and args.num_cognate_models_for_test_set > 0):  # generate a set
        from modules import SetsGenerator

        experiment_dir = ("auxiliary_phrase/" if args.auxiliary_experiment else
                          "cognate/" if (cognate_experiment or args.false_friends or
                                         args.num_cognate_models_for_test_set > 0) else
                          "code-switching/" if args.activate_both_lang else "")
        if not args.lexicon:
            args.lexicon = f'{root_folder}/data/{experiment_dir}lexicon.csv'
        if not args.structures:
            args.structures = f'{root_folder}/data/{experiment_dir}structures.csv'
        logging.info(f"Generating input for {num_simulations} simulations using: {args.lexicon} (lexicon) "
                     f"and {args.structures} (structures)")
        input_sets = SetsGenerator(input_dir=input_dir, root_simulations_path=results_dir, lang=args.languages,
                                   generator_timeout=args.generator_timeout,
                                   lexicon_csv=args.lexicon, structures_csv=args.structures,
                                   allow_free_structure_production=args.free_pos, num_training=num_training,
                                   randomize=args.randomize, l2_decimal=l2_decimal, l2_decimal_dev=args.l2_decimal_dev,
                                   cognate_experiment=cognate_experiment, auxiliary_experiment=auxiliary_experiment)

        if args.num_cognate_models_for_test_set > 0:
            excluded_concepts = file_to_list(args.exclude_cognates) if args.exclude_cognates else []
            input_sets.generate_cognate_experiment_test_sets(simulation_range,
                                                             cognate_decimal_fraction=args.cognate_decimal_fraction,
                                                             num_models=args.num_cognate_models_for_test_set,
                                                             cognate_list=cognate_list,
                                                             num_test_sentences=args.generate_test_num,
                                                             excluded_concepts=excluded_concepts)
            quit()
        if cognate_experiment:
            input_sets.convert_nouns_to_cognates(args.cognate_decimal_fraction, file_to_list(args.exclude_cognates))
        elif args.false_friends:
            input_sets.convert_nouns_to_false_friends(args.cognate_decimal_fraction,
                                                      file_to_list(args.exclude_cognates))

        Parallel(n_jobs=-1)(delayed(input_sets.create_input_for_simulation)(sim, ) for sim in simulation_range)

        if not args.target_lang:
            args.target_lang = args.languages
        with open(f'{input_dir}/target_lang.in', 'w', encoding='utf-8') as f:
            f.write("%s" % "\n".join(args.target_lang))

    if not args.decrease_lrate or args.continue_training:  # assumption: when training continues, lrate is NOT reduced
        logging.info(f"Learning rate will NOT be decreased, it is set to {args.final_lrate}")
        args.lrate = args.final_lrate  # assign the >lowest< learning rate.

    with open(f'{results_dir}/commandline_args.txt', 'w', encoding='utf-8') as f:
        json.dump(args.__dict__, f, indent=2)

    if args.false_friends and not args.false_friends_lexicon:
        args.false_friends_lexicon = f'{input_dir}/false_friends_lexicon.csv'

    formatted_input = InputFormatter(directory=input_dir, language=args.languages, use_semantic_gender=args.gender,
                                     overt_pronouns=args.overt_pronouns, test_haber_frequency=args.test_haber_frequency,
                                     num_training=num_training, training_set_name=args.trainingset,
                                     test_set_name=args.testset, fixed_weights=args.fw, fixed_weights_identif=args.fwi,
                                     use_word_embeddings=args.word_embeddings, replace_haber_tener=args.replace_haber,
                                     auxiliary_experiment=auxiliary_experiment, cognate_list=cognate_list,
                                     false_friends_lexicon=args.false_friends_lexicon, determinerpronoun=args.defpro,
                                     concepts_to_evaluate=concepts_to_evaluate, prodrop=args.prodrop,
                                     messageless_decimal_fraction=args.messageless_decimal_fraction)

    starting_epoch = 0 if not args.continue_training else args.set_weights_epoch
    dualp = DualPath(hidden_size=args.hidden, learn_rate=args.lrate, final_learn_rate=args.final_lrate,
                     role_copy=args.crole, input_copy=args.cinput, srn_debug=args.debug, compress_size=args.compress,
                     activate_both_lang=args.activate_both_lang, momentum=args.momentum, randomize=args.randomize,
                     input_class=formatted_input, starting_epoch=starting_epoch, epochs=args.epochs,
                     set_weights_folder=args.set_weights, set_weights_epoch=set_weights_epoch, l2_epoch=args.l2_epoch,
                     ignore_tense_and_det=args.ignore_tense_and_det, pronoun_experiment=args.pronoun_experiment,
                     auxiliary_experiment=args.auxiliary_experiment, only_evaluate=args.only_evaluate,
                     continue_training=args.continue_training, separate_hidden_layers=args.separate_hidden_layers,
                     evaluate_test_set=args.eval_test, evaluate_training_set=args.eval_training,
                     hidden_deviation=args.hidden_dev, compress_deviation=args.compress_dev, fw_deviation=args.fw_dev,
                     epoch_deviation=args.epoch_dev, srn_only=args.srn_only)

    Parallel(n_jobs=-1)(delayed(dualp.start_network)(sim, ) for sim in simulation_range)

    if args.eval_test:  # plot results
        create_dataframes_for_plots(results_dir, starting_epoch, args.epochs, simulation_range)
        df = pd.read_csv(f'{results_dir}/performance.csv')
        plot = Plotter(results_dir=results_dir)
        plot.performance(df)<|MERGE_RESOLUTION|>--- conflicted
+++ resolved
@@ -110,11 +110,7 @@
                         help='Threshold for performance of simulations. Any simulations that performs has a percentage '
                              'of correct sentences < threshold are discarded')
     parser.add_argument('--config_file', default=False, help='Read arguments from file')
-<<<<<<< HEAD
-    parser.add_argument('--generator_timeout', type=positive_int, default=90,
-=======
     parser.add_argument('--generator_timeout', type=positive_int, default=120,
->>>>>>> b60b8ad9
                         help="Number of seconds before the sentence generation process times out")
     parser.add_argument('--hidden_dev', type=non_negative_int, default=10,
                         help='Maximum deviation for the number of hidden layer units when randomization is used. '
