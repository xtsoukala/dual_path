# -*- coding: utf-8 -*-
import shutil
import logging
import platform
import json
import argparse
from datetime import datetime
<<<<<<< HEAD
from modules.formatter import InputFormatter, compute_mean_and_std
from modules.dual_path import DualPath
from modules.plotter import Plotter
from modules import torch, os, pickle, sys
=======
from modules.formatter import InputFormatter, compute_mean_and_std, os, pickle, torch
from modules.dual_path import DualPath
from modules.plotter import Plotter

if torch.cuda.is_available():
    torch.set_default_tensor_type('torch.cuda.FloatTensor')
torch.multiprocessing.set_start_method('spawn', force=True)
mp = torch.multiprocessing
>>>>>>> a97db6d0


def copy_dir(src, dst, symlinks=False, ignore=None):
    if not os.path.exists(dst):
        os.makedirs(dst)
    for item in os.listdir(src):
        s = os.path.join(src, item)
        d = os.path.join(dst, item)
        if os.path.isdir(s):
            shutil.copytree(s, d, symlinks, ignore)
        else:
            shutil.copy2(s, d)


def copy_files_endswith(src, dest, ends_with=".in"):
    for filename in os.listdir(src):
        if filename.endswith(ends_with):
            shutil.copyfile(os.path.join(src, filename), os.path.join(dest, filename))


def copy_specific_files(src, dest, filename_starts_with_list=('test', 'training')):
    for filename in os.listdir(src):
        for starts in filename_starts_with_list:
            if filename.startswith(starts):
                shutil.copyfile(os.path.join(src, filename), os.path.join(dest, filename))


def create_input_for_simulation(simulation_number, directory, sets, original_input, cognate_experiment,
                                generate_num, l2_percentage, auxiliary_experiment):
    rdir = "%s/%s" % (directory, simulation_number)
    os.makedirs(rdir)
    if sets:  # generate new test/training sets
        if simulation_number == 0:  # copy the .in files under the /input folder
            copy_specific_files(os.path.join("%s/input" % directory), rdir)
        else:
            sets.sets.results_dir = rdir
            sets.sets.seed = simulation_number  # set new seed for language generator
            if cognate_experiment:
                sets.generate_for_cognate_experiment(num_sentences=generate_num,
                                                     percentage_l2=l2_percentage,
                                                     save_files=False)
            else:
                tst, training = sets.sets.generate_general(num_sentences=generate_num, percentage_l2=l2_percentage,
                                                           save_files=False)
                if auxiliary_experiment:
                    sets.sets.aux_experiment = True
                    if len(args.lang) > 2:
                        sets.sets.generate_auxiliary_experiment_sentences(training_sentences=training,
                                                                          percentage_l2=l2_percentage)
    elif original_input:  # use existing test/training set (copy them first)
        copy_files_endswith(os.path.join(original_input, str(simulation_number)), rdir)


if __name__ == "__main__":
    def positive_int(x):
        pos_int = int(x)
        if pos_int <= 0:
            raise argparse.ArgumentTypeError("%s is invalid: only use positive int value" % x)
        return pos_int


    parser = argparse.ArgumentParser(formatter_class=argparse.ArgumentDefaultsHelpFormatter)
    parser.add_argument('-hidden', help='Number of hidden layer units.', type=positive_int, default=110)  # 110 80
    parser.add_argument('-compress', help='Number of compress layer units', type=positive_int, default=70)  # 70 40
    parser.add_argument('-epochs', '-total_epochs', help='Number of training set iterations during (total) training.',
                        type=positive_int, default=30)
    parser.add_argument('-l2_epochs', '-l2e', help='# of epoch when L2 input gets introduced', type=positive_int)
    parser.add_argument('-l2_percentage', '-l2_perc', help='%% of L2 input', type=float, default=0.5)
    parser.add_argument('-input', help='(Input) folder that contains all input files (lexicon, concepts etc)')
    """ input-related arguments; some are redundant as all the user needs to specify is the input folder """
    parser.add_argument('-lexicon', help='CSV file that contains lexicon and concepts')
    parser.add_argument('-structures', help='CSV file that contains the structures')
    parser.add_argument('-trainingset', '-training', help='File name that contains the message-sentence pair for '
                                                          'training.', default="training.in")
    parser.add_argument('-testset', '-test', help='Test set file name')
    parser.add_argument('-resdir', '-r', help='Prefix of results folder name; will be stored under folder "simulations"'
                                              'and a timestamp will be added')
    parser.add_argument('-lang', help='In case we want to generate a new set, we need to specify the language (en, es '
                                      'or any combination [enes, esen] for bilingual)', default='esen', type=str.lower)
    parser.add_argument('-lrate', help='Learning rate', type=float, default=0.10)
    parser.add_argument('-final_lrate', '-flrate', help='Final learning rate after linear decrease in the first 1 epoch'
                                                        "(2k sentences). If not set, rate doesn't decrease",
                        type=float, default=0.02)
    parser.add_argument('-momentum', help='Amount of previous weight changes that are taken into account',
                        type=float, default=0.9)
    parser.add_argument('-set_weights', '-sw',
                        help='Set a folder that contains pre-trained weights as initial weights for simulations')
    parser.add_argument('-set_weights_epoch', '-swe', type=int, default=0,
                        help='In case of pre-trained weights we can also specify num of epochs (stage of training)')
    parser.add_argument('-fw', '-fixed_weights', type=int, default=30,  # 20
                        help='Fixed weight value for concept-role connections')
    parser.add_argument('-fwi', '-fixed_weights_identif', type=int, default=10,
                        help='Fixed weight value for identif-role connections')
    parser.add_argument('-cognate_percentage', help='Amount of sentences with cognates in test/training sets',
                        type=float, default=0.35)
    parser.add_argument('-generate_num', type=int, default=3800, help='Sum of test/training sentences to be generated '
                                                                      '(only if no input was set)')  # 3500
    parser.add_argument('-title', help='Title for the plots')
    parser.add_argument('-sim', type=positive_int, default=2,
                        help="training several simulations at once to take the results' average (Monte Carlo approach)")
    parser.add_argument('-sim_from', type=positive_int, help='To train several simulations with range other than '
                                                             '(0, number_of_simulations) you need to set the '
                                                             'sim_from and sim_to values')
    parser.add_argument('-sim_to', type=positive_int, help='See sim_from')
    parser.add_argument('-pron', dest='overt_pronouns', type=int, default=0, help='Percentage of overt pronouns in es')
    parser.add_argument('-threshold', type=int, default=0,
                        help='Threshold for performance of simulations. Any simulations that performs has a percentage '
                             'of correct sentences < threshold are discarded')
    parser.add_argument('-config', default=False, help='Read arguments from file')
    """ !----------------------------------- boolean arguments -----------------------------------! """
    parser.add_argument('--prodrop', dest='prodrop', action='store_true', help='Indicates that it is a pro-drop lang')
    parser.set_defaults(prodrop=False)
    parser.add_argument('--convert', dest='convert_input', action='store_true',
                        help='In some cases we want to manipulate the given input')
    parser.set_defaults(convert_input=False)
    parser.add_argument('--crole', dest='crole', action='store_true',
                        help='If (role copy) is set, the produced role layer is copied back to the comprehension layer')
    parser.set_defaults(crole=False)
    parser.add_argument('--cinput', dest='cinput', action='store_true',
                        help='If (copy input) is set, the previous activation of the input layer is stored')
    parser.set_defaults(cinput=False)
    parser.add_argument('--debug', help='Debugging info for SRN layers and deltas', dest='debug', action='store_true')
    parser.set_defaults(debug=False)
    parser.add_argument('--cs', '--nolang', dest='activate_both_lang', action='store_true',
                        help='Activate both languages during TESTing')
    parser.set_defaults(activate_both_lang=False)
    parser.add_argument('--nodlr', dest='decrease_lrate', action='store_false', help='Keep lrate stable (final_lrate)')
    parser.set_defaults(decrease_lrate=True)
    parser.add_argument('--gender', dest='gender', action='store_true', help='Include semantic gender for nouns')
    parser.set_defaults(gender=False)
    parser.add_argument('--monolingual', dest='monolingual', action='store_true', help='Do not include L2 lexicon')
    parser.set_defaults(monolingual=False)
    parser.add_argument('--comb-sem', dest='simple_semantics', action='store_false',
                        help='Produce combined concepts instead of simple ones (e.g., PARENT+M instead of FATHER)')
    parser.set_defaults(simple_semantics=True)
    parser.add_argument('--noeval', dest='eval_test', action='store_false',
                        help='Do not evaluate test set')
    parser.set_defaults(eval_test=True)
    parser.add_argument('--eval_training', dest='eval_training', action='store_true',
                        help='Evaluate training sets')
    parser.set_defaults(eval_training=False)
    parser.add_argument('--only_eval', dest='only_eval', action='store_true',
                        help='Do not train, only evaluate test sets')
    parser.set_defaults(only_eval=False)
    parser.add_argument('--continue_training', '--continue', dest='continue_training', action='store_true',
                        help='Continue training for more epochs')
    parser.set_defaults(continue_training=False)
    parser.add_argument('--morphemes', '--morph', dest='full_verb', action='store_false',
                        help='Use morphemes for verbs (i.e., splitting into lemma/suffix) instead of full lexeme')
    parser.set_defaults(full_verb=True)
    parser.add_argument('--allow-free-structure', '--af', dest='free_pos', action='store_true',
                        help='The model is not given role information in the event semantics and it is therefore '
                             'allowed to use any syntactic structure (which is important for testing, e.g., priming)')
    parser.set_defaults(free_pos=False)
    parser.add_argument('--emb', dest='word_embeddings', action='store_true',
                        help='Represent semantics using word embeddings instead of one-hot vectors.')
    parser.set_defaults(word_embeddings=False)
    parser.add_argument('--cognates', dest='cognate_experiment', action='store_true',
                        help='Run cognate experiment')
    parser.set_defaults(cognate_experiment=False)
    parser.add_argument('--aux', dest='auxiliary_experiment', action='store_true',
                        help='Run auxiliary asymmetry experiment')
    parser.set_defaults(auxiliary_experiment=False)
    parser.add_argument('--tener', dest='replace_haber', action='store_true',
                        help='Run auxiliary asymmetry experiment and replace all instances of "haber" with "tener"')
    parser.set_defaults(replace_haber=False)
    parser.add_argument('--haber_frequency', dest='test_haber_frequency', action='store_true',
                        help='Run auxiliary asymmetry experiment making haber and tener perfect synonyms')
    parser.set_defaults(test_haber_frequency=False)
    parser.add_argument('--gender_error_experiment', dest='pronoun_experiment', action='store_true',
                        help='Evaluate pronoun production')
    parser.set_defaults(pronoun_experiment=False)
    parser.add_argument('--flex_eval', dest='ignore_tense_and_det', action='store_true',
                        help='Ignore mistakes on determiners (definiteness) and tense (past, present)')
    parser.set_defaults(ignore_tense_and_det=False)
    parser.add_argument('--separate', dest='separate_hidden_layers', action='store_true',
                        help='Two hidden layers instead of one; separate hidden layer of semantic and syntactic path')
    parser.set_defaults(separate_hidden_layers=False)
    args = parser.parse_args()

    if args.config:  # read params from file
        with open(args.config, 'r') as f:
            args.__dict__ = json.load(f)

    simulation_range = range(args.sim_from if args.sim_from else 0, args.sim_to if args.sim_to else args.sim)
    set_weights_epoch = args.set_weights_epoch
    if args.only_eval and not args.set_weights:
        sys.exit('No pre-trained weights found. Check the set-weights folder (set_weights: %s)' % args.set_weights)

    if (args.only_eval or args.continue_training) and args.set_weights and not args.input:
        args.input = args.set_weights

    if not args.compress:  # compress layer should be approximately 1/3 of the hidden one
        args.compress = int(args.hidden * (2 / 3))

    # if not args.hidden: we could measure the lexicon size and compute the number of layers by dividing by 2
    # create path to store results (simulations/date/datetime_num-simulations_num-hidden_num-compress)
    results_dir = "simulations/%s%s/%s_%s_sim%s_h%s_c%s_fw%s_e%s" % ((args.resdir if args.resdir else ""),
                                                                     datetime.now().strftime("%Y-%m-%d"),
                                                                     datetime.now().strftime("%H.%M.%S"),
                                                                     args.lang, args.sim, args.hidden, args.compress,
                                                                     args.fw, args.epochs)
    os.makedirs(results_dir)

    if args.auxiliary_experiment:
        args.cognate_percentage = 0
        args.activate_both_lang = True
        args.full_verb = True
        args.threshold = 30
        if not args.testset:
            args.testset = 'test_aux.in'
    elif args.cognate_experiment:
        args.activate_both_lang = True

    original_input_path = None  # keep track of the original input in case it was copied
    input_sets = None
    if not args.testset:
        args.testset = 'test.in'
    if args.input:  # generate a new set (unless "input" was also set)
        if not os.path.isfile(os.path.join(args.input, "test.in")) and 'input' not in args.input:
            corrected_dir = os.path.join(args.input, "input")  # the user may have forgotten to add the 'input' dir
            if os.path.exists(corrected_dir):
                args.input = corrected_dir
            else:
                sys.exit('No input folder found in the path (%s)' % args.input)
        logging.warning("Predefined input folder (%s), will use that instead of generating a new set" % args.input)
        copy_dir(args.input, '%s/input' % results_dir)
        original_input_path = args.input.replace("/input", "")  # remove the "input" part, sets are in the sub folders
        args.input = '%s/input' % results_dir  # the specific simulation files will be copied later
    else:
        from modules.corpus_for_experiments import ExperimentSets, SetsGenerator

        experiment_dir = "code-switching/" if args.activate_both_lang else ""
        if not args.lexicon:
            args.lexicon = 'corpus/%slexicon.csv' % experiment_dir
        if not args.structures:
            args.structures = 'corpus/%sstructures.csv' % experiment_dir
        logging.warning("Using %s (lexicon) and %s (structures)" % (args.lexicon, args.structures))
        args.input = "%s/input/" % results_dir
        input_sets = ExperimentSets(
            sets_gen=SetsGenerator(results_dir=args.input, use_full_verb_form=args.full_verb, lang=args.lang,
                                   monolingual_only=args.monolingual, use_simple_semantics=args.simple_semantics,
                                   cognate_percentage=args.cognate_percentage, lexicon_csv=args.lexicon,
                                   structures_csv=args.structures, allow_free_structure_production=args.free_pos))
        if args.cognate_experiment:
            input_sets.generate_for_cognate_experiment(num_sentences=args.generate_num,
                                                       percentage_l2=args.l2_percentage)
        else:
            test, train = input_sets.sets.generate_general(num_sentences=args.generate_num,
                                                           percentage_l2=args.l2_percentage)
            if args.auxiliary_experiment:
                input_sets.sets.aux_experiment = True
                if len(args.lang) > 2:
                    input_sets.sets.generate_auxiliary_experiment_sentences(training_sentences=train,
                                                                            percentage_l2=args.l2_percentage)
    if not args.title:
        lang_code_to_title = {'en': 'English monolingual model', 'es': 'Spanish monolingual model',
                              'el': 'Greek monolingual model', 'enes': 'Bilingual en-es model',
                              'esen': 'Bilingual en-es model'}
        args.title = lang_code_to_title[args.lang]

    if not args.decrease_lrate or args.continue_training:  # assumption: when training continues, lrate is NOT reduced
        logging.warning("Learning rate will NOT be decreased, it is set to %s" % args.final_lrate)
        args.lrate = args.final_lrate  # assign the >lowest< learning rate.

    with open('%s/commandline_args.txt' % results_dir, 'w') as f:
        json.dump(args.__dict__, f, indent=2)

    inputs = InputFormatter(directory=args.input, language=args.lang, use_semantic_gender=args.gender,
                            overt_pronouns=args.overt_pronouns, prodrop=args.prodrop,
                            trainingset=args.trainingset, testset=args.testset, fixed_weights=args.fw,
                            fixed_weights_identif=args.fwi, use_word_embeddings=args.word_embeddings,
                            monolingual_only=args.monolingual, replace_haber_tener=args.replace_haber,
                            test_haber_frequency=args.test_haber_frequency, convert_input=args.convert_input)
    num_valid_simulations = None
    simulations_with_pron_err = 0
    failed_sim_id = []
    if args.sim > 1:
        input_files = []
        for sim_num in simulation_range:  # first create all input files
            process = mp.Process(target=create_input_for_simulation,
                                 args=(sim_num, results_dir, input_sets, original_input_path, args.cognate_experiment,
                                       args.generate_num, args.l2_percentage, args.auxiliary_experiment))
            process.start()
            input_files.append(process)

        for p in input_files:
            p.join()

        del input_sets, input_files  # we no longer need it

        os.environ["VECLIB_MAXIMUM_THREADS"] = "1"  # multiprocessing + numpy hang on Mac OS
        os.environ["MKL_NUM_THREADS"] = "1"
        os.environ["NUMEXPR_NUM_THREADS"] = "1"
        os.environ["OMP_NUM_THREADS"] = "1"
        os.environ["OPENBLAS_NUM_THREADS"] = "1"  # priorities: OPENBLAS_NUM_THREADS > OMP_NUM_THREADS
        if platform.system() == 'Linux':
            os.system("taskset -p 0xff %d" % os.getpid())  # change task affinity to correctly use multiprocessing

    processes = []
    starting_epoch = 0 if not args.continue_training else args.set_weights_epoch
    # run the simulations
    for sim in simulation_range:
        if args.sim > 1:
            inputs.update_sets(new_directory="%s/%s" % (results_dir, sim))
        if args.set_weights:
            destination_folder = '%s/weights' % inputs.directory
            src_folder = os.path.join(args.set_weights, "%s/weights" % sim)
            if args.only_eval or args.continue_training:  # copy all weights
                copy_dir(src_folder, destination_folder)
            else:  # only copy the epoch we wanted (such as epoch 0)
                os.makedirs(destination_folder)
                copy_files_endswith(src=src_folder, dest=destination_folder,
                                    ends_with="_%s" % args.set_weights_epoch)
                if args.set_weights_epoch != 0:  # rename them all to epoch 0. For Mac OS: brew install rename
                    os.system("rename s/_%s/_0/ %s/*" % (args.set_weights_epoch, '%s/weights' % inputs.directory))
                    args.set_weights_epoch = 0
        dualp = DualPath(hidden_size=args.hidden, learn_rate=args.lrate, final_learn_rate=args.final_lrate,
                         epochs=args.epochs, role_copy=args.crole, input_copy=args.cinput, srn_debug=args.debug,
                         compress_size=args.compress, activate_both_lang=args.activate_both_lang,
                         cognate_experiment=args.cognate_experiment, momentum=args.momentum,
                         set_weights_folder=inputs.directory if args.set_weights else None,
                         input_class=inputs, ignore_tense_and_det=args.ignore_tense_and_det, simulation_num=sim,
                         set_weights_epoch=set_weights_epoch, pronoun_experiment=args.pronoun_experiment,
                         auxiliary_experiment=args.auxiliary_experiment, only_evaluate=args.only_eval,
                         separate_hidden_layers=args.separate_hidden_layers)
        process = mp.Process(target=dualp.start_network, args=(args.eval_test, args.eval_training, starting_epoch))
        process.start()
        processes.append(process)

    for p in processes:
        p.join()

    layers_with_softmax_act_function = ""
    for layer in dualp.srn.backpropagated_layers:
        if layer.activation_function == 'softmax':
            layers_with_softmax_act_function += ", %s" % layer.name
    del dualp

    if args.sim > 1 and args.eval_test:  # aggregate and plot results
        valid_results = []
        for sim in simulation_range:  # read results from all simulations
            if os.path.isfile('%s/%s/results.pickled' % (results_dir, sim)):
                with open('%s/%s/results.pickled' % (results_dir, sim), 'rb') as f:
                    simulation = pickle.load(f)

                if inputs.training_is_successful(simulation['correct_meaning']['test'], threshold=args.threshold):
                    valid_results.append(simulation)
                    if not inputs.training_is_successful(simulation['correct_meaning']['test'], threshold=80):
                        failed_sim_id.append("[%s]" % sim)  # flag it, even if it's included in the final analysis
                else:
                    failed_sim_id.append(str(sim))  # keep track of simulations that failed

            else:  # this would mean "missing data", we could raise a message
                logging.warning('Simulation #%s was problematic' % sim)

        num_valid_simulations = len(valid_results)  # some might have been discarded
        if num_valid_simulations:  # take the average of results and plot
            if not args.pronoun_experiment:
                simulations_with_pron_err = 0
            else:
                simulations_with_pron_err = len([simulation for simulation in valid_results
                                                 if sum(simulation['pronoun_errors_flex']['test']) > 0])
            eval_sets = set()
            if args.eval_test:
                eval_sets.add('test')
            if args.eval_training:
                eval_sets.add('training')
            results_mean_and_std = compute_mean_and_std(valid_results, evaluated_sets=eval_sets, epochs=args.epochs)

            with open("%s/summary_results.pickled" % results_dir, 'wb') as pckl:
                pickle.dump(results_mean_and_std, pckl)

            plot = Plotter(results_dir=results_dir, summary_sim=num_valid_simulations, title=args.title,
                           epochs=args.epochs, num_training=inputs.num_train, num_test=inputs.num_test)
            plot.plot_results(results_mean_and_std, cognate_experiment=args.cognate_experiment,
                              test_sentences_with_pronoun=inputs.test_sentences_with_pronoun,
                              auxiliary_experiment=args.auxiliary_experiment,
                              evaluated_datasets=eval_sets)
            if not isinstance(results_mean_and_std['correct_code_switches']['test'], int):
                with open("%s/results.log" % results_dir, 'w') as f:
                    f.write("Code-switched percentage (test set): %s" %
                            Plotter.percentage(results_mean_and_std['correct_code_switches']['test'], inputs.num_test))

    with open("%s/results.log" % results_dir, 'w') as f:
        f.write("Lexicon size:%s\nLayers with softmax activation function: %s\nSimulations with pronoun errors:%s/%s\n"
                "%s%s" % (inputs.lexicon_size, layers_with_softmax_act_function, simulations_with_pron_err, args.sim,
                          "Successful simulations:%s/%s" % (num_valid_simulations, args.sim) if num_valid_simulations
                          else "", "\nIndeces of (almost) failed simulations: %s"
                                   % ", ".join(failed_sim_id) if failed_sim_id else ""))<|MERGE_RESOLUTION|>--- conflicted
+++ resolved
@@ -1,25 +1,10 @@
 # -*- coding: utf-8 -*-
 import shutil
-import logging
 import platform
 import json
 import argparse
 from datetime import datetime
-<<<<<<< HEAD
-from modules.formatter import InputFormatter, compute_mean_and_std
-from modules.dual_path import DualPath
-from modules.plotter import Plotter
-from modules import torch, os, pickle, sys
-=======
-from modules.formatter import InputFormatter, compute_mean_and_std, os, pickle, torch
-from modules.dual_path import DualPath
-from modules.plotter import Plotter
-
-if torch.cuda.is_available():
-    torch.set_default_tensor_type('torch.cuda.FloatTensor')
-torch.multiprocessing.set_start_method('spawn', force=True)
-mp = torch.multiprocessing
->>>>>>> a97db6d0
+from modules import os, pickle, sys, mp, logging, InputFormatter, compute_mean_and_std, DualPath, Plotter
 
 
 def copy_dir(src, dst, symlinks=False, ignore=None):
@@ -316,8 +301,8 @@
         os.environ["NUMEXPR_NUM_THREADS"] = "1"
         os.environ["OMP_NUM_THREADS"] = "1"
         os.environ["OPENBLAS_NUM_THREADS"] = "1"  # priorities: OPENBLAS_NUM_THREADS > OMP_NUM_THREADS
-        if platform.system() == 'Linux':
-            os.system("taskset -p 0xff %d" % os.getpid())  # change task affinity to correctly use multiprocessing
+        """if platform.system() == 'Linux':
+            os.system("taskset -p 0xff %d" % os.getpid())  # change task affinity to correctly use multiprocessing"""
 
     processes = []
     starting_epoch = 0 if not args.continue_training else args.set_weights_epoch
